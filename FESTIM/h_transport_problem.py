--- conflicted
+++ resolved
@@ -61,15 +61,12 @@
         self.traps.initialise_extrinsic_traps(self.V_CG1)
 
         # Define variational problem H transport
-<<<<<<< HEAD
-        self.define_variational_problem(materials, mesh.dx, mesh.ds, dt)
-
         # if chemical pot create form to convert theta to concentration
         if self.settings.chemical_pot:
             self.mobile.create_form_post_processing(self.V_DG1, materials, mesh.dx)
-=======
+
         self.define_variational_problem(materials, mesh, dt)
->>>>>>> e9e1e68c
+
         # Boundary conditions
         print('Defining boundary conditions')
         self.create_dirichlet_bcs(materials, mesh)
