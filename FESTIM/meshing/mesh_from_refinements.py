--- conflicted
+++ resolved
@@ -11,11 +11,7 @@
         size (float): total size of the 1D mesh
         refinements (list): list of refinements
     """
-<<<<<<< HEAD
-    def __init__(self, initial_number_of_cells, size, refinements=[], **kwargs) -> None:
-=======
-    def __init__(self, initial_number_of_cells, size, refinements=[], start=0.) -> None:
->>>>>>> a52452be
+    def __init__(self, initial_number_of_cells, size, refinements=[], start=0., **kwargs) -> None:
         """Inits MeshFromRefinements
 
         Args:
