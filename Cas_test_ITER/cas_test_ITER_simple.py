# Bonjour, ce script est à executer en se trouvant dans
# FESTIM_4_JONATHAN/Cas_test_ITER
# Pour executer run : python3 cas_test_ITER_simple.py
# Ce script produira dans
# FESTIM_4_JONATHAN/Cas_test_ITER/results/[nombre_de_pieges]
# des fichiers XDMF et un fichier .csv


from context import FESTIM
<<<<<<< HEAD
from fenics import *
import sympy as sp

# Definition des BCs
def bc_top_H(t_implantation, t_rest, t_baking):
    t = FESTIM.t
    implantation = (t < t_implantation) * \
        1e23*2.5e-9/(2.9e-7*sp.exp(-0.39/FESTIM.k_B/1200))
    expression = implantation

    return expression


def bc_top_HT(t_implantation, t_rest, t_baking):
    t = FESTIM.t
    implantation = (t < t_implantation) * 1200
    rest = (t > t_implantation)*(t < t_implantation + t_rest) * 343
    baking = (t > t_implantation + t_rest)*350
    expression = implantation + rest + baking
    return expression


def bc_coolant_HT(t_implantation, t_rest, t_baking):
    t = FESTIM.t
    implantation = (t < t_implantation) * 373
    rest = (t > t_implantation)*(t < t_implantation + t_rest) * 343
    baking = (t > t_implantation + t_rest)*350
    expression = implantation + rest + baking

    return expression


# Definition des paramètres
# atom_density  =  density(g/m3)*Na(/mol)/M(g/mol)
atom_density_W = 6.3222e28  # atomic density m^-3
atom_density_Cu = 8.4912e28  # atomic density m^-3
atom_density_CuCrZr = 2.6096e28  # atomic density m^-3

# Definition des id (doit etre les memes que dans le maillage xdmf)
id_W = 8
id_Cu = 7
id_CuCrZr = 6

id_top_surf = 9
id_coolant_surf = 10
id_left_surf = 11

# Definition des temps
t_implantation = 6000*400
t_rest = 6000*1800
t_baking = 30*24*3600

# Definition du fichier de stockage
folder = 'results/cas_test_simplifie_ITER/4_traps'

# Dict parameters
parameters = {
    "mesh_parameters": {
        "mesh_file": "maillages/Mesh 10/mesh_domains.xdmf",
        "cells_file": "maillages/Mesh 10/mesh_domains.xdmf",
        "facets_file": "maillages/Mesh 10/mesh_boundaries.xdmf",
        },
    "materials": [
        {
            # Tungsten
            "D_0": 2.9e-7,
            "E_diff": 0.39,
            "S_0": 1.3e-4*atom_density_W, #at/m3.Pa0.5 (from Grislia 2015)
            "E_S": 0.34, #eV
            "alpha": 1.29e-10,
            "beta": 6*atom_density_W,
            "thermal_cond": 120,
            "heat_capacity": 1,
            "rho": 2.89e6,
            "id": id_W,
        },
        {
            # Cu
            "D_0": 6.6e-7,
            "E_diff": 0.387,
            "S_0": 3.12e28, #at/m3.Pa0.5 (from ITER)
            "E_S": 0.572, #eV
            "alpha": 3.61e-10*atom_density_Cu**0.5,
            "beta": 1,
            "thermal_cond": 350,
            "heat_capacity": 1,
            "rho": 3.67e6,
            "id": id_Cu,
        },
        {
            # CuCrZr
            "D_0": 3.92e-7,
            "E_diff": 0.418,
            "S_0": 4.28e23, #at/m3.Pa0.5 (from ITER)
            "E_S": 0.387, #eV
            "alpha": 3.61e-10*atom_density_CuCrZr**0.5,
            "beta": 1,
            "thermal_cond": 350,
            "heat_capacity": 1,
            "rho": 3.67e6,
            "id": id_CuCrZr,
        },
        ],
    "traps": [
        {
            "density": 5e-4*atom_density_W,
            "energy": 1,
            "materials": [id_W]
        },
        {
            "density": 5e-3*atom_density_W*(FESTIM.y > 0.014499),
            "energy": 1.4,
            "materials": [id_W]
        },
        {
            "density": 5e-5*atom_density_Cu,
            "energy": 0.5,
            "materials": [id_Cu]
        },
        {
            "density": 5e-5*atom_density_CuCrZr,
            "energy": 0.85,
            "materials": [id_CuCrZr]
        },
        ],
    "boundary_conditions": [
        {
            "type": "dc",
            "surface": id_top_surf,
            "value": bc_top_H(t_implantation, t_rest, t_baking)
        },
        {
            "type": "recomb",
            "surface": id_coolant_surf,
            "Kr_0": 2.9e-14,
            "E_Kr": 1.92,
            "order": 2,
        },
        # {
        #     "type": "dc",
        #     "surface": id_left_surf,
        #     "value": 0
        # },
        {
            "type": "recomb",
            "surface": [id_left_surf],
            "Kr_0": 2.9e-18,
            "E_Kr": 1.16,
            "order": 2,
        },
        ],
    # "source_term": {
    #     "type": "expression",
    #     "value": 0*1e23/(5e-6)*(FESTIM.y >= 0.0145 - 5e-6),
    # },
    "temperature": {
        "type": "solve_transient",
        "boundary_conditions": [
            {
                "type": "dirichlet",
                "value": bc_top_HT(t_implantation, t_rest, t_baking),
                "surface": id_top_surf
            },
            {
                "type": "dirichlet",
                "value": bc_coolant_HT(t_implantation, t_rest, t_baking),
                "surface": id_coolant_surf
            }
            ],
        "source_term": [
        ],
        "initial_condition": 273.15+200
        },
    "solving_parameters": {
        "final_time": t_implantation + t_rest + t_baking,
        "initial_stepsize": 1,
        "adaptive_stepsize": {
            "stepsize_change_ratio": 1.1,
            "t_stop": t_implantation,
            "stepsize_stop_max": t_rest/15,
            "dt_min": 1e-8,
            },
        "newton_solver": {
            "absolute_tolerance": 1e10,
            "relative_tolerance": 1e-9,
            "maximum_iterations": 10,
        }
        },
    "exports": {
        "xdmf": {
            "functions": ['T', 'solute', '1', '2', '3', '4', 'retention'],
            "labels": ['T', 'solute', '1', '2', '3', '4', 'retention'],
            "folder": folder
        },
        "derived_quantities": {
            "total_volume": [
                {
                    "volumes": [id_W, id_Cu, id_CuCrZr],
                    "field": "solute"
                },
                {
                    "volumes": [id_W, id_Cu, id_CuCrZr],
                    "field": "1"
                },
                {
                    "volumes": [id_W, id_Cu, id_CuCrZr],
                    "field": "2"
                },
                {
                    "volumes": [id_W, id_Cu, id_CuCrZr],
                    "field": "3"
                },
                {
                    "volumes": [id_W, id_Cu, id_CuCrZr],
                    "field": "4"
                },
                {
                    "volumes": [id_W, id_Cu, id_CuCrZr],
                    "field": "retention"
                },
            ],
            "file": "derived_quantities.csv",
            "folder": folder
        }
    }
}
=======
from parameters import parameters
>>>>>>> 3b0a5cc0

if __name__ == "__main__":
    # Run
    FESTIM.generic_simulation.run(parameters, log_level=40)<|MERGE_RESOLUTION|>--- conflicted
+++ resolved
@@ -7,236 +7,7 @@
 
 
 from context import FESTIM
-<<<<<<< HEAD
-from fenics import *
-import sympy as sp
-
-# Definition des BCs
-def bc_top_H(t_implantation, t_rest, t_baking):
-    t = FESTIM.t
-    implantation = (t < t_implantation) * \
-        1e23*2.5e-9/(2.9e-7*sp.exp(-0.39/FESTIM.k_B/1200))
-    expression = implantation
-
-    return expression
-
-
-def bc_top_HT(t_implantation, t_rest, t_baking):
-    t = FESTIM.t
-    implantation = (t < t_implantation) * 1200
-    rest = (t > t_implantation)*(t < t_implantation + t_rest) * 343
-    baking = (t > t_implantation + t_rest)*350
-    expression = implantation + rest + baking
-    return expression
-
-
-def bc_coolant_HT(t_implantation, t_rest, t_baking):
-    t = FESTIM.t
-    implantation = (t < t_implantation) * 373
-    rest = (t > t_implantation)*(t < t_implantation + t_rest) * 343
-    baking = (t > t_implantation + t_rest)*350
-    expression = implantation + rest + baking
-
-    return expression
-
-
-# Definition des paramètres
-# atom_density  =  density(g/m3)*Na(/mol)/M(g/mol)
-atom_density_W = 6.3222e28  # atomic density m^-3
-atom_density_Cu = 8.4912e28  # atomic density m^-3
-atom_density_CuCrZr = 2.6096e28  # atomic density m^-3
-
-# Definition des id (doit etre les memes que dans le maillage xdmf)
-id_W = 8
-id_Cu = 7
-id_CuCrZr = 6
-
-id_top_surf = 9
-id_coolant_surf = 10
-id_left_surf = 11
-
-# Definition des temps
-t_implantation = 6000*400
-t_rest = 6000*1800
-t_baking = 30*24*3600
-
-# Definition du fichier de stockage
-folder = 'results/cas_test_simplifie_ITER/4_traps'
-
-# Dict parameters
-parameters = {
-    "mesh_parameters": {
-        "mesh_file": "maillages/Mesh 10/mesh_domains.xdmf",
-        "cells_file": "maillages/Mesh 10/mesh_domains.xdmf",
-        "facets_file": "maillages/Mesh 10/mesh_boundaries.xdmf",
-        },
-    "materials": [
-        {
-            # Tungsten
-            "D_0": 2.9e-7,
-            "E_diff": 0.39,
-            "S_0": 1.3e-4*atom_density_W, #at/m3.Pa0.5 (from Grislia 2015)
-            "E_S": 0.34, #eV
-            "alpha": 1.29e-10,
-            "beta": 6*atom_density_W,
-            "thermal_cond": 120,
-            "heat_capacity": 1,
-            "rho": 2.89e6,
-            "id": id_W,
-        },
-        {
-            # Cu
-            "D_0": 6.6e-7,
-            "E_diff": 0.387,
-            "S_0": 3.12e28, #at/m3.Pa0.5 (from ITER)
-            "E_S": 0.572, #eV
-            "alpha": 3.61e-10*atom_density_Cu**0.5,
-            "beta": 1,
-            "thermal_cond": 350,
-            "heat_capacity": 1,
-            "rho": 3.67e6,
-            "id": id_Cu,
-        },
-        {
-            # CuCrZr
-            "D_0": 3.92e-7,
-            "E_diff": 0.418,
-            "S_0": 4.28e23, #at/m3.Pa0.5 (from ITER)
-            "E_S": 0.387, #eV
-            "alpha": 3.61e-10*atom_density_CuCrZr**0.5,
-            "beta": 1,
-            "thermal_cond": 350,
-            "heat_capacity": 1,
-            "rho": 3.67e6,
-            "id": id_CuCrZr,
-        },
-        ],
-    "traps": [
-        {
-            "density": 5e-4*atom_density_W,
-            "energy": 1,
-            "materials": [id_W]
-        },
-        {
-            "density": 5e-3*atom_density_W*(FESTIM.y > 0.014499),
-            "energy": 1.4,
-            "materials": [id_W]
-        },
-        {
-            "density": 5e-5*atom_density_Cu,
-            "energy": 0.5,
-            "materials": [id_Cu]
-        },
-        {
-            "density": 5e-5*atom_density_CuCrZr,
-            "energy": 0.85,
-            "materials": [id_CuCrZr]
-        },
-        ],
-    "boundary_conditions": [
-        {
-            "type": "dc",
-            "surface": id_top_surf,
-            "value": bc_top_H(t_implantation, t_rest, t_baking)
-        },
-        {
-            "type": "recomb",
-            "surface": id_coolant_surf,
-            "Kr_0": 2.9e-14,
-            "E_Kr": 1.92,
-            "order": 2,
-        },
-        # {
-        #     "type": "dc",
-        #     "surface": id_left_surf,
-        #     "value": 0
-        # },
-        {
-            "type": "recomb",
-            "surface": [id_left_surf],
-            "Kr_0": 2.9e-18,
-            "E_Kr": 1.16,
-            "order": 2,
-        },
-        ],
-    # "source_term": {
-    #     "type": "expression",
-    #     "value": 0*1e23/(5e-6)*(FESTIM.y >= 0.0145 - 5e-6),
-    # },
-    "temperature": {
-        "type": "solve_transient",
-        "boundary_conditions": [
-            {
-                "type": "dirichlet",
-                "value": bc_top_HT(t_implantation, t_rest, t_baking),
-                "surface": id_top_surf
-            },
-            {
-                "type": "dirichlet",
-                "value": bc_coolant_HT(t_implantation, t_rest, t_baking),
-                "surface": id_coolant_surf
-            }
-            ],
-        "source_term": [
-        ],
-        "initial_condition": 273.15+200
-        },
-    "solving_parameters": {
-        "final_time": t_implantation + t_rest + t_baking,
-        "initial_stepsize": 1,
-        "adaptive_stepsize": {
-            "stepsize_change_ratio": 1.1,
-            "t_stop": t_implantation,
-            "stepsize_stop_max": t_rest/15,
-            "dt_min": 1e-8,
-            },
-        "newton_solver": {
-            "absolute_tolerance": 1e10,
-            "relative_tolerance": 1e-9,
-            "maximum_iterations": 10,
-        }
-        },
-    "exports": {
-        "xdmf": {
-            "functions": ['T', 'solute', '1', '2', '3', '4', 'retention'],
-            "labels": ['T', 'solute', '1', '2', '3', '4', 'retention'],
-            "folder": folder
-        },
-        "derived_quantities": {
-            "total_volume": [
-                {
-                    "volumes": [id_W, id_Cu, id_CuCrZr],
-                    "field": "solute"
-                },
-                {
-                    "volumes": [id_W, id_Cu, id_CuCrZr],
-                    "field": "1"
-                },
-                {
-                    "volumes": [id_W, id_Cu, id_CuCrZr],
-                    "field": "2"
-                },
-                {
-                    "volumes": [id_W, id_Cu, id_CuCrZr],
-                    "field": "3"
-                },
-                {
-                    "volumes": [id_W, id_Cu, id_CuCrZr],
-                    "field": "4"
-                },
-                {
-                    "volumes": [id_W, id_Cu, id_CuCrZr],
-                    "field": "retention"
-                },
-            ],
-            "file": "derived_quantities.csv",
-            "folder": folder
-        }
-    }
-}
-=======
 from parameters import parameters
->>>>>>> 3b0a5cc0
 
 if __name__ == "__main__":
     # Run
