from context import FESTIM
import sympy as sp


# Definition des BCs
def bc_top_H(t_implantation, t_rest, t_baking):
    t = FESTIM.t
<<<<<<< HEAD
    implantation = (t <= t_implantation) * \
=======
    #
    implantation = (t < t_implantation) * \
>>>>>>> 4981218d
        1e23*2.5e-9/(2.9e-7*sp.exp(-0.39/FESTIM.k_B/1200)) / \
        (1.3e-4 * atom_density_W * sp.exp(-0.34/FESTIM.k_B/1200))
    #
    #implantation = (t < t_implantation) * \
    #    1e23*2.5e-9/(2.9e-7*sp.exp(-0.39/FESTIM.k_B/1200)) # S=1.0
    #
    expression = implantation

    return expression


def bc_top_HT(t_implantation, t_rest, t_baking):
    t = FESTIM.t
    implantation = (t <= t_implantation) * 1200
    rest = (t > t_implantation)*(t <= t_implantation + t_rest) * 343
    baking = (t > t_implantation + t_rest)*(350+273.15)
    expression = implantation + rest + baking
    return expression


def bc_coolant_HT(t_implantation, t_rest, t_baking):
    t = FESTIM.t
    implantation = (t < t_implantation) * 373
    rest = (t > t_implantation)*(t <= t_implantation + t_rest) * 343
    baking = (t > t_implantation + t_rest)*(350+273.15)
    expression = implantation + rest + baking

    return expression


# Definition des paramètres
# atom_density  =  density(g/m3)*Na(/mol)/M(g/mol)
atom_density_W = 6.3222e28  # atomic density m^-3
atom_density_Cu = 8.4912e28  # atomic density m^-3
atom_density_CuCrZr = 2.6096e28  # atomic density m^-3

# Definition des id (doit etre les memes que dans le maillage xdmf)
id_W = 8
id_Cu = 7
id_CuCrZr = 6

id_top_surf = 9
id_coolant_surf = 10
id_left_surf = 11

# Definition des temps
t_implantation = 6000*400
t_rest = 47696400-t_implantation
t_baking = 50648400-t_rest-t_implantation

# Definition du fichier de stockage
folder = 'results/03_ITER_case_theta_sol2/'

# Dict parameters
parameters = {
    "mesh_parameters": {
        "mesh_file": "maillages/Mesh_ITER/mesh_domains.xdmf",
        "cells_file": "maillages/Mesh_ITER/mesh_domains.xdmf",
        "facets_file": "maillages/Mesh_ITER/mesh_boundaries.xdmf",
        },
    "materials": [
        {
            # Tungsten
            "D_0": 2.9e-7,
            "E_diff": 0.39,
            "S_0": atom_density_W*1.3e-4,  # at/m3.Pa0.5 (from Grislia 2015)
            "E_S": 0.34,  # eV
            #"S_0": 1.0,  # case without solubility
            #"E_S": 0.0,  # case without solubility
            "alpha": (2.9e-7*atom_density_W/(2.9e12*1.0000))**0.5,  # 1.0000 coef H/D/T
            "beta": 1,
            "thermal_cond": 120,
            "heat_capacity": 1,
            "rho": 2.89e6,
            "id": id_W,
        },
        {
            # Cu
            "D_0": 6.6e-7,
            "E_diff": 0.387,
            "S_0": 3.12e28,  # at/m3.Pa0.5 (from ITER)
            "E_S": 0.572,  # eV
            #"S_0": 1.0,  # case without solubility
            #"E_S": 0.0,  # case without solubility
            "alpha": 3.61e-10*(atom_density_Cu)**0.5,
            "beta": 1,
            "thermal_cond": 350,
            "heat_capacity": 1,
            "rho": 3.67e6,
            "id": id_Cu,
        },
        {
            # CuCrZr
            "D_0": 3.92e-7,
            "E_diff": 0.418,
            "S_0": 4.28e23,  # at/m3.Pa0.5 (from ITER)
            "E_S": 0.387,  # eV
            #"S_0": 1.0,  # case without solubility
            #"E_S": 0.0,  # case without solubility
            "alpha": 3.61e-10*(atom_density_CuCrZr)**0.5,
            "beta": 1,
            "thermal_cond": 350,
            "heat_capacity": 1,
            "rho": 3.67e6,
            "id": id_CuCrZr,
        },
        ],
    "traps": [
        {
            "density": 5e-4*atom_density_W,
            "energy": 1,
            "materials": [id_W]
        },
        {
            "density": 5e-3*atom_density_W*(FESTIM.y > 0.014499),
            "energy": 1.4,
            "materials": [id_W]
        },
        {
            "density": 5e-5*atom_density_Cu,
            "energy": 0.5,
            "materials": [id_Cu]
        },
        {
            "density": 5e-5*atom_density_CuCrZr,
            "energy": 0.85,
            "materials": [id_CuCrZr]
        },
        ],
    "boundary_conditions": [
        {
            "type": "dc",
            "surface": id_top_surf,
            "value": bc_top_H(t_implantation, t_rest, t_baking)
        },
        {
            "type": "recomb",
            "surface": id_coolant_surf,
            "Kr_0": 2.9e-14,
            "E_Kr": 1.92,
            "order": 2,
        },
        # {
        #     "type": "dc",
        #     "surface": id_left_surf,
        #     "value": 0
        # },
        {
            "type": "recomb",
            "surface": [id_left_surf],
            "Kr_0": 2.9e-18,
            "E_Kr": 1.16,
            "order": 2,
        },
        ],
    "temperature": {
        "type": "solve_transient",
        "boundary_conditions": [
            {
                "type": "dirichlet",
                "value": bc_top_HT(t_implantation, t_rest, t_baking),
                "surface": id_top_surf
            },
            {
                "type": "dirichlet",
                "value": bc_coolant_HT(t_implantation, t_rest, t_baking),
                "surface": id_coolant_surf
            }
            ],
        "source_term": [
        ],
        "initial_condition": 273.15+200
        },
    "solving_parameters": {
        "final_time": t_implantation + t_rest + t_baking,
        "times": [t_implantation,
                  t_implantation+t_rest,
                  t_implantation+t_rest+t_baking],
        "initial_stepsize": 10000,
        "adaptive_stepsize": {
            "stepsize_change_ratio": 1.3,
            "t_stop": t_implantation + t_rest + t_baking,
            "stepsize_stop_max": t_baking/15,
            "dt_min": 1e-8,
            },
        "newton_solver": {
            "absolute_tolerance": 1e10,
            "relative_tolerance": 1e-9,
            "maximum_iterations": 10,
        }
        },
    "exports": {
        "xdmf": {
            "functions": ['T', '0', '1', '2', '3', '4', 'retention'],
            "labels": ['T', '0', '1', '2', '3', '4', 'retention'],
            "folder": folder
        },
        "derived_quantities": {
            "total_volume": [
                {
                    "volumes": [id_W, id_Cu, id_CuCrZr],
                    "field": "solute"
                },
                {
                    "volumes": [id_W, id_Cu, id_CuCrZr],
                    "field": "1"
                },
                {
                    "volumes": [id_W, id_Cu, id_CuCrZr],
                    "field": "2"
                },
                {
                    "volumes": [id_W, id_Cu, id_CuCrZr],
                    "field": "3"
                },
                {
                    "volumes": [id_W, id_Cu, id_CuCrZr],
                    "field": "4"
                },
                {
                    "volumes": [id_W, id_Cu, id_CuCrZr],
                    "field": "retention"
                },
            ],
            "surface_flux": [
                {
                    "surfaces": [id_coolant_surf, id_left_surf],
                    "field": "solute"
                }
            ],
            "file": "derived_quantities.csv",
            "folder": folder
        }
    }
}<|MERGE_RESOLUTION|>--- conflicted
+++ resolved
@@ -5,12 +5,7 @@
 # Definition des BCs
 def bc_top_H(t_implantation, t_rest, t_baking):
     t = FESTIM.t
-<<<<<<< HEAD
     implantation = (t <= t_implantation) * \
-=======
-    #
-    implantation = (t < t_implantation) * \
->>>>>>> 4981218d
         1e23*2.5e-9/(2.9e-7*sp.exp(-0.39/FESTIM.k_B/1200)) / \
         (1.3e-4 * atom_density_W * sp.exp(-0.34/FESTIM.k_B/1200))
     #
