import festim as F
import tqdm.autonotebook
import mpi4py.MPI as MPI
import dolfinx.mesh
from dolfinx import fem, nls
import ufl
import numpy as np
import pytest

test_mesh = F.Mesh1D(vertices=np.array([0.0, 1.0, 2.0, 3.0, 4.0]))
x = ufl.SpatialCoordinate(test_mesh.mesh)
dummy_mat = F.Material(D_0=1, E_D=1, name="dummy_mat")


# TODO test all the methods in the class
@pytest.mark.parametrize(
    "value", [1, fem.Constant(test_mesh.mesh, 1.0), 1.0, "coucou", lambda x: 2 * x[0]]
)
def test_temperature_setter_type(value):
    """Test that the temperature type is correctly set"""
    my_model = F.HydrogenTransportProblem(
        mesh=test_mesh,
    )

    if not isinstance(value, (fem.Constant, int, float)):
        if callable(value):
            my_model.temperature = value
        else:
            with pytest.raises(TypeError):
                my_model.temperature = value


@pytest.mark.parametrize(
    "input, expected_value",
    [
        (1.0, False),
        (1, False),
        (lambda t: t, True),
        (lambda t: 1.0 + t, True),
        (lambda x: 1.0 + x[0], False),
        (lambda x, t: 1.0 + x[0] + t, True),
        (lambda x, t: ufl.conditional(ufl.lt(t, 1.0), 100.0 + x[0], 0.0), True),
    ],
)
def test_time_dependent_temperature_attribute(input, expected_value):
    """Test that the temperature_time_dependent attribute is correctly set"""

    my_model = F.HydrogenTransportProblem()
    my_model.temperature = input

    assert my_model.temperature_time_dependent is expected_value


def test_define_temperature_value_error_raised():
    """Test that a ValueError is raised when the temperature is None"""

    # BUILD
    my_model = F.HydrogenTransportProblem(mesh=test_mesh)

    my_model.temperature = None

    # TEST
    with pytest.raises(
        ValueError, match="the temperature attribute needs to be defined"
    ):
        my_model.define_temperature()


@pytest.mark.parametrize(
    "input, expected_type",
    [
        (1.0, fem.Constant),
        (1, fem.Constant),
        (fem.Constant(test_mesh.mesh, 1.0), fem.Constant),
        (lambda t: t, fem.Constant),
        (lambda t: 1.0 + t, fem.Constant),
        (lambda x: 1.0 + x[0], fem.Function),
        (lambda x, t: 1.0 + x[0] + t, fem.Function),
        (lambda x, t: ufl.conditional(ufl.lt(t, 1.0), 100.0 + x[0], 0.0), fem.Function),
        (lambda t: 100.0 if t < 1 else 0.0, fem.Constant),
    ],
)
def test_define_temperature(input, expected_type):
    """Test that the define_temperature method correctly sets the
    temperature_fenics attribute to either a fem.Constant or a
    fem.Function depending on the type of input"""

    # BUILD
    my_model = F.HydrogenTransportProblem(mesh=test_mesh)
    my_model.t = fem.Constant(test_mesh.mesh, 0.0)

    my_model.temperature = input

    # RUN
    my_model.define_temperature()

    # TEST
    assert isinstance(my_model.temperature_fenics, expected_type)


@pytest.mark.parametrize(
    "input",
    [
        lambda t: ufl.conditional(ufl.lt(t, 1.0), 1, 2),
        lambda t: 1 + ufl.conditional(ufl.lt(t, 1.0), 1, 2.0),
        lambda t: 2 * ufl.conditional(ufl.lt(t, 1.0), 1, 2.0),
        lambda t: 2 / ufl.conditional(ufl.lt(t, 1.0), 1, 2.0),
    ],
)
def test_define_temperature_error_if_ufl_conditional_t_only(input):
    """Test that a ValueError is raised when the temperature attribute is a callable
    of t only and contains a ufl conditional"""
    my_model = F.HydrogenTransportProblem(mesh=test_mesh)
    my_model.t = fem.Constant(test_mesh.mesh, 0.0)

    my_model.temperature = input

    with pytest.raises(
        ValueError, match="self.temperature should return a float or an int, not "
    ):
        my_model.define_temperature()


def test_iterate():
    """Test that the iterate method updates the solution and time correctly"""
    # BUILD
    my_model = F.HydrogenTransportProblem()

    my_model.settings = F.Settings(atol=1e-6, rtol=1e-6, final_time=10)
    my_model.settings.stepsize = 2.0

    my_model.progress = tqdm.autonotebook.tqdm(
        desc="Solving H transport problem",
        total=my_model.settings.final_time,
        unit_scale=True,
    )

    mesh = dolfinx.mesh.create_unit_square(MPI.COMM_WORLD, 10, 10)

    V = fem.functionspace(mesh, ("Lagrange", 1))
    my_model.u = fem.Function(V)
    my_model.u_n = fem.Function(V)
    my_model.dt = fem.Constant(mesh, 2.0)
    v = ufl.TestFunction(V)

    source_value = 2.0
    form = (
        my_model.u - my_model.u_n
    ) / my_model.dt * v * ufl.dx - source_value * v * ufl.dx

    problem = fem.petsc.NonlinearProblem(form, my_model.u, bcs=[])
    my_model.solver = nls.petsc.NewtonSolver(MPI.COMM_WORLD, problem)

    my_model.t = fem.Constant(mesh, 0.0)

    for i in range(10):
        # RUN
        my_model.iterate()

        # TEST

        # check that t evolves
        expected_t_value = (i + 1) * float(my_model.dt)
        assert np.isclose(float(my_model.t), expected_t_value)

        # check that u and u_n are updated
        expected_u_value = (i + 1) * float(my_model.dt) * source_value
        assert np.all(np.isclose(my_model.u.x.array, expected_u_value))


@pytest.mark.parametrize(
    "T_function, expected_values",
    [
        (lambda t: t, [1.0, 2.0, 3.0]),
        (lambda t: 1.0 + t, [2.0, 3.0, 4.0]),
        (lambda x, t: 1.0 + x[0] + t, [6.0, 7.0, 8.0]),
        (
            lambda x, t: ufl.conditional(ufl.lt(t, 1.5), 100.0 + x[0], 0.0),
            [104.0, 0.0, 0.0],
        ),
    ],
)
def test_update_time_dependent_values_temperature(T_function, expected_values):
    """Test that different time-dependent callable functions for the
    temperature are updated at each time step and match an expected value"""

    # BUILD
    my_model = F.HydrogenTransportProblem(
        mesh=test_mesh,
    )
    my_model.t = fem.Constant(my_model.mesh.mesh, 0.0)
    dt = fem.Constant(test_mesh.mesh, 1.0)

    my_model.temperature = T_function

    my_model.define_temperature()

    for i in range(3):
        # RUN
        my_model.t.value += dt.value
        my_model.update_time_dependent_values()

        # TEST
        if isinstance(my_model.temperature_fenics, fem.Constant):
            computed_value = float(my_model.temperature_fenics)
<<<<<<< HEAD
        else:
            computed_value = my_model.temperature_fenics.x.petsc_vec.array[-1]
        assert np.isclose(computed_value, expected_values[i])
=======
            assert np.isclose(computed_value, expected_values[i])
>>>>>>> 0b02ffab


def test_initialise_exports_find_species_with_one_field():
    """Test that a species can be found from the model species if given as a string"""

    # BUILD
    my_model = F.HydrogenTransportProblem(
        mesh=F.Mesh1D(vertices=np.array([0.0, 1.0, 2.0, 3.0, 4.0])),
        species=[F.Species("H"), F.Species("D")],
        temperature=1,
    )
    surf = F.SurfaceSubdomain1D(id=1, x=1)

    my_model.exports = [F.SurfaceFlux(field="J", surface=surf)]
    my_model.define_function_spaces()

    # TEST
    with pytest.raises(ValueError, match="Species J not found in list of species"):
        my_model.initialise_exports()


def test_define_D_global_different_temperatures():
    """Test that the D_global object is correctly defined when the temperature
    is different in the volume subdomains"""
    D_0, E_D = 1.5, 0.1
    my_mat = F.Material(D_0=D_0, E_D=E_D, name="my_mat")
    surf = F.SurfaceSubdomain1D(id=1, x=0)
    H = F.Species("H")

    my_model = F.HydrogenTransportProblem(
        mesh=F.Mesh1D(np.linspace(0, 4, num=101)),
        subdomains=[
            F.VolumeSubdomain1D(id=1, borders=[0, 2], material=my_mat),
            F.VolumeSubdomain1D(id=2, borders=[2, 4], material=my_mat),
        ],
        species=[H],
        temperature=lambda x: 100.0 * x[0] + 50,
    )

    my_model.define_function_spaces()
    my_model.define_meshtags_and_measures()
    my_model.define_temperature()

    D_computed, D_expr = my_model.define_D_global(H)

    computed_values = [D_computed.x.array[0], D_computed.x.array[-1]]

    D_analytical_left = D_0 * np.exp(-E_D / (F.k_B * 50))
    D_analytical_right = D_0 * np.exp(-E_D / (F.k_B * 450))

    expected_values = [D_analytical_left, D_analytical_right]

    assert np.isclose(computed_values, expected_values).all()


def test_define_D_global_different_materials():
    """Test that the D_global object is correctly defined when the material
    is different in the volume subdomains"""
    D_0_left, E_D_left = 1.0, 0.1
    D_0_right, E_D_right = 2.0, 0.2
    my_mat_L = F.Material(D_0=D_0_left, E_D=E_D_left, name="my_mat_L")
    my_mat_R = F.Material(D_0=D_0_right, E_D=E_D_right, name="my_mat_R")
    H = F.Species("H")

    my_model = F.HydrogenTransportProblem(
        mesh=F.Mesh1D(np.linspace(0, 4, num=101)),
        subdomains=[
            F.VolumeSubdomain1D(id=1, borders=[0, 2], material=my_mat_L),
            F.VolumeSubdomain1D(id=2, borders=[2, 4], material=my_mat_R),
        ],
        species=[H],
        temperature=500,
    )

    my_model.define_function_spaces()
    my_model.define_meshtags_and_measures()
    my_model.define_temperature()

    D_computed, D_expr = my_model.define_D_global(H)

    computed_values = [D_computed.x.array[0], D_computed.x.array[-1]]

    D_expected_left = D_0_left * np.exp(-E_D_left / (F.k_B * my_model.temperature))
    D_expected_right = D_0_right * np.exp(-E_D_right / (F.k_B * my_model.temperature))

    expected_values = [D_expected_left, D_expected_right]

    assert np.isclose(computed_values, expected_values).all()


def test_initialise_exports_multiple_exports_same_species():
    """Test that the diffusion coefficient within the D_global object function is the same
    for multiple exports of the same species, and that D_global object is only
    created once per species"""

    D_0, E_D = 1.5, 0.1
    my_mat = F.Material(D_0=D_0, E_D=E_D, name="my_mat")
    surf_1 = F.SurfaceSubdomain1D(id=1, x=0)
    surf_2 = F.SurfaceSubdomain1D(id=1, x=4)
    H = F.Species("H")

    my_model = F.HydrogenTransportProblem(
        mesh=F.Mesh1D(np.linspace(0, 4, num=101)),
        subdomains=[
            F.VolumeSubdomain1D(id=1, borders=[0, 2], material=my_mat),
            F.VolumeSubdomain1D(id=2, borders=[2, 4], material=my_mat),
        ],
        species=[H],
        temperature=500,
        exports=[
            F.SurfaceFlux(
                field=H,
                surface=surf_1,
            ),
            F.SurfaceFlux(
                field=H,
                surface=surf_2,
            ),
        ],
    )

    my_model.define_function_spaces()
    my_model.define_meshtags_and_measures()
    my_model.define_temperature()
    my_model.initialise_exports()

    Ds = [export.D for export in my_model.exports]

    assert Ds[0].x.array[0] == Ds[1].x.array[0]


def test_define_D_global_multispecies():
    """Test that the D_global object is correctly defined when there are multiple
    species in one subdomain"""
    A = F.Species("A")
    B = F.Species("B")

    D_0_A, D_0_B = 1.0, 2.0
    E_D_A, E_D_B = 0.1, 0.2

    my_mat = F.Material(
        D_0={A: D_0_A, B: D_0_B}, E_D={A: E_D_A, B: E_D_B}, name="my_mat"
    )
    surf = F.SurfaceSubdomain1D(id=1, x=1)

    my_model = F.HydrogenTransportProblem(
        mesh=F.Mesh1D(np.linspace(0, 1, num=101)),
        subdomains=[
            F.VolumeSubdomain1D(id=1, borders=[0, 1], material=my_mat),
        ],
        species=[F.Species("A"), F.Species("B")],
        temperature=500,
    )

    my_model.define_function_spaces()
    my_model.define_meshtags_and_measures()
    my_model.define_temperature()

    D_A_computed, D_A_expr = my_model.define_D_global(A)
    D_B_computed, D_B_expr = my_model.define_D_global(B)

    computed_values = [D_A_computed.x.array[-1], D_B_computed.x.array[-1]]

    D_expected_A = D_0_A * np.exp(-E_D_A / (F.k_B * my_model.temperature))
    D_expected_B = D_0_B * np.exp(-E_D_B / (F.k_B * my_model.temperature))

    expected_values = [D_expected_A, D_expected_B]

    assert np.isclose(computed_values, expected_values).all()


def test_post_processing_update_D_global():
    """Test that the D_global object is updated at each time
    step when temperture is time dependent"""
    my_mesh = F.Mesh1D(np.linspace(0, 1, num=11))
    my_mat = F.Material(D_0=1.5, E_D=0.1, name="my_mat")
    surf = F.SurfaceSubdomain1D(id=1, x=1)

    # create species and interpolate solution
    H = F.Species("H")
    V = fem.functionspace(my_mesh.mesh, ("Lagrange", 1))
    u = fem.Function(V)
    u.interpolate(lambda x: 2 * x[0] ** 2 + 1)
    H.solution = u

    my_export = F.SurfaceFlux(
        field=H,
        surface=surf,
    )

    # Build the model
    my_model = F.HydrogenTransportProblem(
        mesh=my_mesh,
        subdomains=[F.VolumeSubdomain1D(id=1, borders=[0, 1], material=my_mat), surf],
        species=[H],
        temperature=lambda t: 500 * t,
        exports=[my_export],
    )

    my_model.define_function_spaces()
    my_model.define_meshtags_and_measures()
    my_model.t = fem.Constant(my_model.mesh.mesh, 1.0)
    my_model.define_temperature()
    my_model.initialise_exports()

    # RUN
    my_model.post_processing()
    value_t_1 = my_export.D.x.array[-1]

    my_model.t = fem.Constant(my_model.mesh.mesh, 2.0)
    my_model.update_time_dependent_values()
    my_model.post_processing()
    value_t_2 = my_export.D.x.array[-1]

    # TEST
    assert value_t_1 != value_t_2


@pytest.mark.parametrize(
    "temperature_value, bc_value, expected_values",
    [
        (5, 1.0, [1.0, 1.0, 1.0]),
        (lambda t: t + 1, lambda T: T, [2.0, 3.0, 4.0]),
        (lambda x: 1 + x[0], lambda T: 2 * T, [10.0, 10.0, 10.0]),
        (lambda x, t: t + x[0], lambda T: 0.5 * T, [2.5, 3.0, 3.5]),
        (
            lambda x, t: ufl.conditional(ufl.lt(t, 2), 3 + x[0], 0.0),
            lambda T: T,
            [7.0, 0.0, 0.0],
        ),
    ],
)
def test_update_time_dependent_bcs_with_time_dependent_temperature(
    temperature_value, bc_value, expected_values
):
    """Test that temperature dependent bcs are updated at each time step when the
    temperature is time dependent, and match an expected value"""

    # BUILD
    H = F.Species("H")
    volume_subdomain = F.VolumeSubdomain1D(id=1, borders=[0, 4], material=dummy_mat)
    surface_subdomain = F.SurfaceSubdomain1D(id=1, x=4)
    my_model = F.HydrogenTransportProblem(
        mesh=test_mesh, species=[H], subdomains=[volume_subdomain, surface_subdomain]
    )
    my_model.t = fem.Constant(my_model.mesh.mesh, 0.0)
    dt = fem.Constant(test_mesh.mesh, 1.0)

    my_model.temperature = temperature_value
    my_bc = F.DirichletBC(species=H, value=bc_value, subdomain=surface_subdomain)
    my_model.boundary_conditions = [my_bc]

    my_model.define_temperature()
    my_model.define_function_spaces()
    my_model.assign_functions_to_species()
    my_model.define_meshtags_and_measures()
    my_model.create_dirichletbc_form(my_bc)

    for i in range(3):
        # RUN
        my_model.t.value += dt.value
        my_model.update_time_dependent_values()

        # TEST
        if isinstance(my_model.boundary_conditions[0].value_fenics, fem.Constant):
            computed_value = float(my_model.boundary_conditions[0].value_fenics)
<<<<<<< HEAD
        else:
            computed_value = my_model.boundary_conditions[
                0
            ].value_fenics.x.petsc_vec.array[-1]
        assert np.isclose(computed_value, expected_values[i])
=======
            assert np.isclose(computed_value, expected_values[i])
>>>>>>> 0b02ffab


@pytest.mark.parametrize(
    "source_value, expected_values",
    [
        (lambda t: t, [1.0, 2.0, 3.0]),
        (lambda t: 1.0 + t, [2.0, 3.0, 4.0]),
        (lambda x, t: 1.0 + x[0] + t, [6.0, 7.0, 8.0]),
        (lambda T, t: T + 2 * t, [12.0, 14.0, 16.0]),
        (
            lambda x, t: ufl.conditional(ufl.lt(t, 1.5), 100.0 + x[0], 0.0),
            [104.0, 0.0, 0.0],
        ),
    ],
)
def test_update_time_dependent_values_source(source_value, expected_values):
    """Test that time dependent sources are updated at each time step,
    and match an expected value"""
    # BUILD
    my_vol = F.VolumeSubdomain1D(id=1, borders=[0, 4], material=dummy_mat)
    H = F.Species("H")
    my_model = F.HydrogenTransportProblem(
        mesh=test_mesh, temperature=10, subdomains=[my_vol], species=[H]
    )
    my_model.t = fem.Constant(my_model.mesh.mesh, 0.0)
    dt = fem.Constant(test_mesh.mesh, 1.0)

    my_source = F.ParticleSource(value=source_value, volume=my_vol, species=H)
    my_model.sources = [my_source]

    my_model.define_function_spaces()
    my_model.define_meshtags_and_measures()
    my_model.assign_functions_to_species()
    my_model.define_temperature()
    my_model.create_source_values_fenics()

    for i in range(3):
        # RUN
        my_model.t.value += dt.value
        my_model.update_time_dependent_values()

        # TEST
        if isinstance(my_model.sources[0].value_fenics, fem.Constant):
            computed_value = float(my_model.sources[0].value_fenics)
<<<<<<< HEAD
        else:
            computed_value = my_model.sources[0].value_fenics.x.petsc_vec.array[-1]
        assert np.isclose(computed_value, expected_values[i])
=======
            assert np.isclose(computed_value, expected_values[i])
>>>>>>> 0b02ffab


@pytest.mark.parametrize(
    "temperature_value, source_value, expected_values",
    [
        (5, 1.0, [1.0, 1.0, 1.0]),
        (lambda t: t + 1, lambda T: T, [2.0, 3.0, 4.0]),
        (lambda x: 1 + x[0], lambda T: 2 * T, [10.0, 10.0, 10.0]),
        (lambda x, t: t + x[0], lambda T: 0.5 * T, [2.5, 3.0, 3.5]),
        (
            lambda x, t: ufl.conditional(ufl.lt(t, 2), 3 + x[0], 0.0),
            lambda T: T,
            [7.0, 0.0, 0.0],
        ),
    ],
)
def test_update_sources_with_time_dependent_temperature(
    temperature_value, source_value, expected_values
):
    """Test that temperature dependent source terms are updated at each time step
    when the temperature is time dependent, and match an expected value"""

    # BUILD
    H = F.Species("H")
    volume_subdomain = F.VolumeSubdomain1D(id=1, borders=[0, 4], material=dummy_mat)
    surface_subdomain = F.SurfaceSubdomain1D(id=1, x=4)
    my_model = F.HydrogenTransportProblem(
        mesh=test_mesh,
        species=[H],
        subdomains=[volume_subdomain, surface_subdomain],
        temperature=temperature_value,
    )
    my_model.t = fem.Constant(my_model.mesh.mesh, 0.0)
    dt = fem.Constant(test_mesh.mesh, 1.0)

    my_model.sources = [
        F.ParticleSource(value=source_value, volume=volume_subdomain, species=H)
    ]

    my_model.define_temperature()
    my_model.define_function_spaces()
    my_model.assign_functions_to_species()
    my_model.define_meshtags_and_measures()
    my_model.create_source_values_fenics()

    for i in range(3):
        # RUN
        my_model.t.value += dt.value
        my_model.update_time_dependent_values()

        # TEST
        if isinstance(my_model.sources[0].value_fenics, fem.Constant):
            computed_value = float(my_model.sources[0].value_fenics)
<<<<<<< HEAD
        else:
            computed_value = my_model.sources[0].value_fenics.x.petsc_vec.array[-1]
        assert np.isclose(computed_value, expected_values[i])
=======
            assert np.isclose(computed_value, expected_values[i])
>>>>>>> 0b02ffab


def test_create_source_values_fenics_multispecies():
    """Test that the define_sources method correctly sets the value_fenics attribute in
    a multispecies case"""
    # BUILD
    my_vol = F.VolumeSubdomain1D(id=1, borders=[0, 4], material=dummy_mat)
    H, D = F.Species("H"), F.Species("D")
    my_model = F.HydrogenTransportProblem(
        mesh=test_mesh,
        temperature=10,
        subdomains=[my_vol],
        species=[H, D],
    )
    my_model.t = fem.Constant(my_model.mesh.mesh, 4.0)

    my_source_1 = F.ParticleSource(value=lambda t: t + 1, volume=my_vol, species=H)
    my_source_2 = F.ParticleSource(value=lambda t: 2 * t + 3, volume=my_vol, species=D)
    my_model.sources = [my_source_1, my_source_2]

    my_model.define_function_spaces()
    my_model.define_meshtags_and_measures()
    my_model.assign_functions_to_species()
    my_model.define_temperature()

    # RUN
    my_model.create_source_values_fenics()

    # TEST
    assert np.isclose(my_model.sources[0].value_fenics.value, 5)
    assert np.isclose(my_model.sources[1].value_fenics.value, 11)


# TODO replace this by a proper MMS test
def test_run_in_steady_state():
    """Test that the run method works in steady state"""
    # BUILD
    my_vol = F.VolumeSubdomain1D(id=1, borders=[0, 4], material=dummy_mat)
    my_model = F.HydrogenTransportProblem(
        mesh=test_mesh,
        temperature=500,
        settings=F.Settings(atol=1e-10, rtol=1e-10, transient=False),
        subdomains=[my_vol],
        species=[F.Species("H")],
    )

    my_model.initialise()

    # RUN
    my_model.run()

    # TEST
    assert my_model.t.value == 0.0


def test_species_setter():
    """Test that a TypeError is rasied when a species of type other than F.Species is
    given"""

    my_model = F.HydrogenTransportProblem()

    with pytest.raises(
        TypeError,
        match="elements of species must be of type festim.Species not <class 'int'>",
    ):
        my_model.species = [1, 2, 3]


def test_create_initial_conditions_ValueError_raised_when_not_transient():
    """Test that ValueError is raised if initial conditions are defined in
    a steady state simulation"""

    my_vol = F.VolumeSubdomain1D(id=1, borders=[0, 4], material=dummy_mat)
    H = F.Species("H")
    my_model = F.HydrogenTransportProblem(
        mesh=test_mesh,
        temperature=10,
        subdomains=[my_vol],
        species=[H],
        initial_conditions=[F.InitialCondition(value=1.0, species=H)],
        settings=F.Settings(atol=1, rtol=1, transient=False),
    )

    with pytest.raises(
        ValueError,
        match="Initial conditions can only be defined for transient simulations",
    ):
        my_model.initialise()


@pytest.mark.parametrize(
    "input_value, expected_value",
    [
        (1.0, 1.0),
        (1, 1.0),
        (lambda T: 1.0 + T, 11.0),
        (lambda x: 1.0 + x[0], 5.0),
        (lambda x, T: 1.0 + x[0] + T, 15.0),
    ],
)
def test_create_initial_conditions_expr_fenics(input_value, expected_value):
    """Test that after calling create_initial_conditions, the prev_solution
    attribute of the species has the correct value at x=4.0."""

    # BUILD
    vol_subdomain = F.VolumeSubdomain1D(1, borders=[0, 4], material=dummy_mat)
    H = F.Species("H")
    my_model = F.HydrogenTransportProblem(
        mesh=test_mesh,
        temperature=10,
        subdomains=[vol_subdomain],
        species=[H],
        initial_conditions=[F.InitialCondition(value=input_value, species=H)],
        settings=F.Settings(atol=1, rtol=1, final_time=2, stepsize=1),
    )

    # RUN
    my_model.initialise()

    assert np.isclose(
        my_model.species[0].prev_solution.x.petsc_vec.array[-1],
        expected_value,
    )


def test_create_species_from_trap():
    "Test that a new species and reaction is created when a trap is given"

    # BUILD
    my_model = F.HydrogenTransportProblem(mesh=test_mesh)
    my_mobile_species = F.Species("test_mobile")
    mat = F.Material(D_0=1, E_D=1, name="mat")
    my_vol = F.VolumeSubdomain1D(id=1, borders=[0, 4], material=mat)
    my_trap = F.Trap(
        name="test_trap",
        mobile_species=my_mobile_species,
        k_0=1,
        E_k=1,
        p_0=1,
        E_p=1,
        n=1,
        volume=my_vol,
    )
    my_settings = F.Settings(atol=1, rtol=1, transient=False)
    my_model = F.HydrogenTransportProblem(
        mesh=test_mesh,
        subdomains=[my_vol],
        species=[my_mobile_species],
        traps=[my_trap],
        temperature=100,
        settings=my_settings,
    )

    # RUN
    my_model.initialise()

    # TEST
    # test that an additional species is generated
    assert len(my_model.species) == 2
    assert isinstance(my_model.species[1], F.Species)

    assert len(my_model.reactions) == 1
    assert isinstance(my_model.reactions[0], F.Reaction)


@pytest.mark.parametrize(
    "input_value_1, input_value_2, expected_value_1, expected_value_2",
    [
        (1.0, 1.0, 1.0, 1.0),
        (1.0, 1, 1.0, 1.0),
        (1.0, lambda T: 1.0 + T, 1.0, 11.0),
        (1.0, lambda x: 1.0 + x[0], 1.0, 5.0),
        (1.0, lambda x, T: 1.0 + x[0] + T, 1.0, 15.0),
    ],
)
def test_create_initial_conditions_value_fenics_multispecies(
    input_value_1, input_value_2, expected_value_1, expected_value_2
):
    """Test that after calling create_initial_conditions, the prev_solution
    attribute of each species has the correct value at x=4.0 in a multispecies case"""

    # BUILD
    test_mesh = F.Mesh1D(vertices=np.linspace(0, 4, num=101))
    vol_subdomain = F.VolumeSubdomain1D(1, borders=[0, 4], material=dummy_mat)
    H, D = F.Species("H"), F.Species("D")
    my_model = F.HydrogenTransportProblem(
        mesh=test_mesh,
        temperature=10,
        subdomains=[vol_subdomain],
        species=[H, D],
        initial_conditions=[
            F.InitialCondition(value=input_value_2, species=D),
            F.InitialCondition(value=input_value_1, species=H),
        ],
        settings=F.Settings(atol=1, rtol=1, final_time=2, stepsize=1),
    )

    # RUN
    my_model.initialise()

    # TEST
    # When in multispecies, the u and u_n x arrays are structured as follows:
    # [H, D, ..., H, D, H, D], thus the last two values are the ones we are
    # interested in

    # test value of H at x = 4.0
    assert np.isclose(my_model.u_n.x.array[-2], expected_value_1)

    # test value of D at x = 4.0
    assert np.isclose(my_model.u_n.x.array[-1], expected_value_2)


def test_adaptive_timestepping_grows():
    """Tests that the stepsize grows"""
    # BUILD
    my_vol = F.VolumeSubdomain1D(id=1, borders=[0, 4], material=dummy_mat)
    my_model = F.HydrogenTransportProblem(
        mesh=test_mesh,
        temperature=500,
        settings=F.Settings(atol=1e-10, rtol=1e-10, transient=True, final_time=10),
        subdomains=[my_vol],
        species=[F.Species("H")],
    )

    stepsize = F.Stepsize(initial_value=1)
    stepsize.growth_factor = 1.2
    stepsize.target_nb_iterations = 100  # force it to always grow
    my_model.settings.stepsize = stepsize

    my_model.initialise()

    my_model.progress = tqdm.autonotebook.tqdm(
        desc="Solving H transport problem",
        total=my_model.settings.final_time,
        unit_scale=True,
    )

    # RUN & TEST
    previous_value = stepsize.initial_value
    while my_model.t.value < my_model.settings.final_time:
        my_model.iterate()

        # check that the current value is greater than the previous one
        assert my_model.dt.value > previous_value

        previous_value = float(my_model.dt)


def test_adaptive_timestepping_shrinks():
    """Tests that the stepsize shrinks"""
    # BUILD
    my_vol = F.VolumeSubdomain1D(id=1, borders=[0, 4], material=dummy_mat)
    my_model = F.HydrogenTransportProblem(
        mesh=test_mesh,
        temperature=500,
        settings=F.Settings(atol=1e-10, rtol=1e-10, transient=True, final_time=10),
        subdomains=[my_vol],
        species=[F.Species("H")],
    )

    stepsize = F.Stepsize(initial_value=1)
    stepsize.cutback_factor = 0.8
    stepsize.target_nb_iterations = -1  # force it to always shrink
    my_model.settings.stepsize = stepsize

    my_model.initialise()

    my_model.progress = tqdm.autonotebook.tqdm(
        desc="Solving H transport problem",
        total=my_model.settings.final_time,
        unit_scale=True,
    )

    # RUN & TEST
    previous_value = stepsize.initial_value
    while my_model.t.value < my_model.settings.final_time and my_model.dt.value > 0.1:
        my_model.iterate()

        # check that the current value is smaller than the previous one
        assert my_model.dt.value < previous_value

        previous_value = float(my_model.dt)


@pytest.mark.parametrize(
    "attribute, value",
    [
        ("species", F.Species("test")),
        ("reactions", None),
        ("sources", None),
        ("subdomains", None),
        ("boundary_conditions", None),
        ("exports", None),
    ],
)
def test_reinstantiation_of_class(attribute, value):
    """Test that when an attribute defaults to empty list, when the class
    is reinstantiated the list is not passed to the new class object"""

    model_1 = F.HydrogenTransportProblem()
    getattr(model_1, attribute).append(value)

    model_2 = F.HydrogenTransportProblem()
    assert len(getattr(model_2, attribute)) == 0


def test_define_meshtags_and_measures_with_custom_fenics_mesh():
    """Test that the define_meshtags_and_measures method works when the mesh is
    a custom fenics mesh"""

    # BUILD
    mesh_1D = dolfinx.mesh.create_unit_interval(MPI.COMM_WORLD, 10)
    # 1D meshtags
    my_surface_meshtags = dolfinx.mesh.meshtags(
        mesh_1D, 0, np.array([0, 10], dtype=np.int32), np.array([1, 2], dtype=np.int32)
    )

    num_cells = mesh_1D.topology.index_map(1).size_local
    my_volume_meshtags = dolfinx.mesh.meshtags(
        mesh_1D,
        1,
        np.arange(num_cells, dtype=np.int32),
        np.full(num_cells, 1, dtype=np.int32),
    )

    my_mesh = F.Mesh(mesh=mesh_1D)

    my_model = F.HydrogenTransportProblem(mesh=my_mesh)
    my_model.facet_meshtags = my_surface_meshtags
    my_model.volume_meshtags = my_volume_meshtags

    # TEST
    my_model.define_meshtags_and_measures()


def test_error_raised_when_custom_fenics_mesh_wrong_facet_meshtags_type():
    """Test the facet_meshtags type hinting raises error when given as wrong type"""

    # BUILD
    mesh_1D = dolfinx.mesh.create_unit_interval(MPI.COMM_WORLD, 10)
    my_mesh = F.Mesh(mesh=mesh_1D)
    my_model = F.HydrogenTransportProblem(mesh=my_mesh)

    # TEST
    with pytest.raises(TypeError, match="value must be of type dolfinx.mesh.MeshTags"):
        my_model.facet_meshtags = [0, 1]


def test_error_raised_when_custom_fenics_mesh_wrong_volume_meshtags_type():
    """Test the volume_meshtags type hinting raises error when given as wrong type"""

    # BUILD
    mesh_1D = dolfinx.mesh.create_unit_interval(MPI.COMM_WORLD, 10)
    my_mesh = F.Mesh(mesh=mesh_1D)
    my_model = F.HydrogenTransportProblem(mesh=my_mesh)

    # TEST
    with pytest.raises(TypeError, match="value must be of type dolfinx.mesh.MeshTags"):
        my_model.volume_meshtags = [0, 1]


@pytest.mark.parametrize(
    "bc_value, expected_values",
    [
        (lambda t: t, [1.0, 2.0, 3.0]),
        (lambda t: 1.0 + t, [2.0, 3.0, 4.0]),
        (lambda x, t: 1.0 + x[0] + t, [6.0, 7.0, 8.0]),
        (lambda T, t: T + 2 * t, [12.0, 14.0, 16.0]),
        (
            lambda x, t: ufl.conditional(ufl.lt(t, 1.5), 100.0 + x[0], 0.0),
            [104.0, 0.0, 0.0],
        ),
    ],
)
def test_update_time_dependent_values_flux(bc_value, expected_values):
    """Test that time dependent fluxes are updated at each time step,
    and match an expected value"""
    # BUILD
    my_vol = F.VolumeSubdomain1D(id=1, borders=[0, 4], material=dummy_mat)
    surface = F.SurfaceSubdomain1D(id=2, x=0)
    H = F.Species("H")
    my_model = F.HydrogenTransportProblem(
        mesh=test_mesh, temperature=10, subdomains=[my_vol, surface], species=[H]
    )
    my_model.t = fem.Constant(my_model.mesh.mesh, 0.0)
    dt = fem.Constant(test_mesh.mesh, 1.0)

    my_bc = F.ParticleFluxBC(subdomain=surface, value=bc_value, species=H)
    my_model.boundary_conditions = [my_bc]

    my_model.define_function_spaces()
    my_model.define_meshtags_and_measures()
    my_model.assign_functions_to_species()
    my_model.define_temperature()
    my_model.create_flux_values_fenics()

    for i in range(3):
        # RUN
        my_model.t.value += dt.value
        my_model.update_time_dependent_values()

        # TEST
        if isinstance(my_model.boundary_conditions[0].value_fenics, fem.Constant):
            computed_value = float(my_model.boundary_conditions[0].value_fenics)
<<<<<<< HEAD
        else:
            computed_value = my_model.boundary_conditions[
                0
            ].value_fenics.x.petsc_vec.array[-1]
        assert np.isclose(computed_value, expected_values[i])
=======
            assert np.isclose(computed_value, expected_values[i])
>>>>>>> 0b02ffab


@pytest.mark.parametrize(
    "temperature_value, bc_value, expected_values",
    [
        (5, 1.0, [1.0, 1.0, 1.0]),
        (lambda t: t + 1, lambda T: T, [2.0, 3.0, 4.0]),
        (lambda x: 1 + x[0], lambda T: 2 * T, [10.0, 10.0, 10.0]),
        (lambda x, t: t + x[0], lambda T: 0.5 * T, [2.5, 3.0, 3.5]),
        (
            lambda x, t: ufl.conditional(ufl.lt(t, 2), 3 + x[0], 0.0),
            lambda T: T,
            [7.0, 0.0, 0.0],
        ),
    ],
)
def test_update_fluxes_with_time_dependent_temperature(
    temperature_value, bc_value, expected_values
):
    """Test that temperature dependent flux terms are updated at each time step
    when the temperature is time dependent, and match an expected value"""

    # BUILD
    H = F.Species("H")
    volume_subdomain = F.VolumeSubdomain1D(id=1, borders=[0, 4], material=dummy_mat)
    surface_subdomain = F.SurfaceSubdomain1D(id=1, x=4)
    my_model = F.HydrogenTransportProblem(
        mesh=test_mesh,
        species=[H],
        subdomains=[volume_subdomain, surface_subdomain],
        temperature=temperature_value,
    )
    my_model.t = fem.Constant(my_model.mesh.mesh, 0.0)
    dt = fem.Constant(test_mesh.mesh, 1.0)

    my_model.boundary_conditions = [
        F.ParticleFluxBC(subdomain=surface_subdomain, value=bc_value, species=H)
    ]

    my_model.define_temperature()
    my_model.define_function_spaces()
    my_model.assign_functions_to_species()
    my_model.define_meshtags_and_measures()
    my_model.create_flux_values_fenics()

    for i in range(3):
        # RUN
        my_model.t.value += dt.value
        my_model.update_time_dependent_values()

        # TEST
        if isinstance(my_model.boundary_conditions[0].value_fenics, fem.Constant):
            computed_value = float(my_model.boundary_conditions[0].value_fenics)
<<<<<<< HEAD
        else:
            computed_value = my_model.boundary_conditions[
                0
            ].value_fenics.x.petsc_vec.array[-1]
        assert np.isclose(computed_value, expected_values[i])
=======
            assert np.isclose(computed_value, expected_values[i])
>>>>>>> 0b02ffab


def test_create_source_values_fenics_multispecies():
    """Test that the create_flux_values_fenics method correctly sets the value_fenics
    attribute in a multispecies case"""
    # BUILD
    my_vol = F.VolumeSubdomain1D(id=1, borders=[0, 4], material=dummy_mat)
    surface = F.SurfaceSubdomain1D(id=2, x=0)
    H, D = F.Species("H"), F.Species("D")
    my_model = F.HydrogenTransportProblem(
        mesh=test_mesh,
        temperature=10,
        subdomains=[my_vol, surface],
        species=[H, D],
    )
    my_model.t = fem.Constant(my_model.mesh.mesh, 4.0)

    my_bc_1 = F.ParticleFluxBC(subdomain=surface, value=lambda t: t + 1, species=H)
    my_bc_2 = F.ParticleFluxBC(subdomain=surface, value=lambda t: 2 * t + 3, species=D)
    my_model.boundary_conditions = [my_bc_1, my_bc_2]

    my_model.define_function_spaces()
    my_model.define_meshtags_and_measures()
    my_model.assign_functions_to_species()
    my_model.define_temperature()

    # RUN
    my_model.create_flux_values_fenics()

    # TEST
    assert np.isclose(my_model.boundary_conditions[0].value_fenics.value, 5)
    assert np.isclose(my_model.boundary_conditions[1].value_fenics.value, 11)<|MERGE_RESOLUTION|>--- conflicted
+++ resolved
@@ -203,13 +203,7 @@
         # TEST
         if isinstance(my_model.temperature_fenics, fem.Constant):
             computed_value = float(my_model.temperature_fenics)
-<<<<<<< HEAD
-        else:
-            computed_value = my_model.temperature_fenics.x.petsc_vec.array[-1]
-        assert np.isclose(computed_value, expected_values[i])
-=======
             assert np.isclose(computed_value, expected_values[i])
->>>>>>> 0b02ffab
 
 
 def test_initialise_exports_find_species_with_one_field():
@@ -476,15 +470,7 @@
         # TEST
         if isinstance(my_model.boundary_conditions[0].value_fenics, fem.Constant):
             computed_value = float(my_model.boundary_conditions[0].value_fenics)
-<<<<<<< HEAD
-        else:
-            computed_value = my_model.boundary_conditions[
-                0
-            ].value_fenics.x.petsc_vec.array[-1]
-        assert np.isclose(computed_value, expected_values[i])
-=======
             assert np.isclose(computed_value, expected_values[i])
->>>>>>> 0b02ffab
 
 
 @pytest.mark.parametrize(
@@ -529,13 +515,7 @@
         # TEST
         if isinstance(my_model.sources[0].value_fenics, fem.Constant):
             computed_value = float(my_model.sources[0].value_fenics)
-<<<<<<< HEAD
-        else:
-            computed_value = my_model.sources[0].value_fenics.x.petsc_vec.array[-1]
-        assert np.isclose(computed_value, expected_values[i])
-=======
             assert np.isclose(computed_value, expected_values[i])
->>>>>>> 0b02ffab
 
 
 @pytest.mark.parametrize(
@@ -589,13 +569,7 @@
         # TEST
         if isinstance(my_model.sources[0].value_fenics, fem.Constant):
             computed_value = float(my_model.sources[0].value_fenics)
-<<<<<<< HEAD
-        else:
-            computed_value = my_model.sources[0].value_fenics.x.petsc_vec.array[-1]
-        assert np.isclose(computed_value, expected_values[i])
-=======
             assert np.isclose(computed_value, expected_values[i])
->>>>>>> 0b02ffab
 
 
 def test_create_source_values_fenics_multispecies():
@@ -1000,15 +974,7 @@
         # TEST
         if isinstance(my_model.boundary_conditions[0].value_fenics, fem.Constant):
             computed_value = float(my_model.boundary_conditions[0].value_fenics)
-<<<<<<< HEAD
-        else:
-            computed_value = my_model.boundary_conditions[
-                0
-            ].value_fenics.x.petsc_vec.array[-1]
-        assert np.isclose(computed_value, expected_values[i])
-=======
             assert np.isclose(computed_value, expected_values[i])
->>>>>>> 0b02ffab
 
 
 @pytest.mark.parametrize(
@@ -1062,15 +1028,7 @@
         # TEST
         if isinstance(my_model.boundary_conditions[0].value_fenics, fem.Constant):
             computed_value = float(my_model.boundary_conditions[0].value_fenics)
-<<<<<<< HEAD
-        else:
-            computed_value = my_model.boundary_conditions[
-                0
-            ].value_fenics.x.petsc_vec.array[-1]
-        assert np.isclose(computed_value, expected_values[i])
-=======
             assert np.isclose(computed_value, expected_values[i])
->>>>>>> 0b02ffab
 
 
 def test_create_source_values_fenics_multispecies():
