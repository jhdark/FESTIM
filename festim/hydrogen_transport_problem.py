from dolfinx import fem
from dolfinx.mesh import meshtags
from dolfinx.nls.petsc import NewtonSolver
import basix
import ufl
from mpi4py import MPI
from dolfinx.mesh import meshtags
import numpy as np
import tqdm.autonotebook
import festim as F


class HydrogenTransportProblem:
    """
    Hydrogen Transport Problem.

    Args:
        mesh (festim.Mesh): the mesh of the model
        subdomains (list of festim.Subdomain): the subdomains of the model
        species (list of festim.Species): the species of the model
        reactions (list of festim.Reaction): the reactions of the model
        temperature (float, int, fem.Constant, fem.Function or callable): the
            temperature of the model (K)
        sources (list of festim.Source): the hydrogen sources of the model
        boundary_conditions (list of festim.BoundaryCondition): the boundary
            conditions of the model
        solver_parameters (dict): the solver parameters of the model
        exports (list of festim.Export): the exports of the model

    Attributes:
        mesh (festim.Mesh): the mesh of the model
        subdomains (list of festim.Subdomain): the subdomains of the model
        species (list of festim.Species): the species of the model
        reactions (list of festim.Reaction): the reactions of the model
        temperature (float, int, fem.Constant, fem.Function or callable): the
            temperature of the model (K)
        boundary_conditions (list of festim.BoundaryCondition): the boundary
            conditions of the model
        solver_parameters (dict): the solver parameters of the model
        exports (list of festim.Export): the exports of the model
        dx (dolfinx.fem.dx): the volume measure of the model
        ds (dolfinx.fem.ds): the surface measure of the model
        function_space (dolfinx.fem.FunctionSpace): the function space of the
            model
        facet_meshtags (dolfinx.mesh.MeshTags): the facet tags of the model
        volume_meshtags (dolfinx.mesh.MeshTags): the volume tags of the
            model
        formulation (ufl.form.Form): the formulation of the model
        solver (dolfinx.nls.newton.NewtonSolver): the solver of the model
        multispecies (bool): True if the model has more than one species.
        temperature_fenics (fem.Constant or fem.Function): the
            temperature of the model as a fenics object (fem.Constant or
            fem.Function).
        temperature_expr (fem.Expression): the expression of the temperature
            that is used to update the temperature_fenics
        temperature_time_dependent (bool): True if the temperature is time
            dependent
        V_DG_0 (dolfinx.fem.FunctionSpace): A DG function space of degree 0
            over domain
        V_DG_1 (dolfinx.fem.FunctionSpace): A DG function space of degree 1
            over domain


    Usage:
        >>> import festim as F
        >>> my_model = F.HydrogenTransportProblem()
        >>> my_model.mesh = F.Mesh(...)
        >>> my_model.subdomains = [F.Subdomain(...)]
        >>> my_model.species = [F.Species(name="H"), F.Species(name="Trap")]
        >>> my_model.temperature = 500
        >>> my_model.sources = [F.Source(...)]
        >>> my_model.boundary_conditions = [F.BoundaryCondition(...)]
        >>> my_model.initialise()

        or

        >>> my_model = F.HydrogenTransportProblem(
        ...     mesh=F.Mesh(...),
        ...     subdomains=[F.Subdomain(...)],
        ...     species=[F.Species(name="H"), F.Species(name="Trap")],
        ... )
        >>> my_model.initialise()

    """

    def __init__(
        self,
        mesh=None,
        subdomains=[],
        species=[],
        reactions=[],
        temperature=None,
        sources=[],
        boundary_conditions=[],
        settings=None,
        exports=[],
    ) -> None:
        self.mesh = mesh
        self.subdomains = subdomains
        self.species = species
        self.reactions = reactions
        self.temperature = temperature
        self.sources = sources
        self.boundary_conditions = boundary_conditions
        self.settings = settings
        self.exports = exports

        self.dx = None
        self.ds = None
        self.function_space = None
        self.facet_meshtags = None
        self.volume_meshtags = None
        self.formulation = None
        self.volume_subdomains = []
        self.bc_forms = []
        self.temperature_fenics = None

    @property
    def temperature(self):
        return self._temperature

    @temperature.setter
    def temperature(self, value):
        if value is None:
            self._temperature = value
        elif isinstance(value, (float, int, fem.Constant, fem.Function)):
            self._temperature = value
        elif callable(value):
            self._temperature = value
        else:
            raise TypeError(
                f"Value must be a float, int, fem.Constant, fem.Function, or callable"
            )

    @property
    def temperature_fenics(self):
        return self._temperature_fenics

    @temperature_fenics.setter
    def temperature_fenics(self, value):
        if value is None:
            self._temperature_fenics = value
            return
        elif not isinstance(
            value,
            (fem.Constant, fem.Function),
        ):
            raise TypeError(f"Value must be a fem.Constant or fem.Function")
        self._temperature_fenics = value

    @property
    def temperature_time_dependent(self):
        if self.temperature is None:
            return False
        if isinstance(self.temperature, fem.Constant):
            return False
        if callable(self.temperature):
            arguments = self.temperature.__code__.co_varnames
            return "t" in arguments
        else:
            return False

    @property
    def multispecies(self):
        return len(self.species) > 1

    @property
    def species(self):
        return self._species

    @species.setter
    def species(self, value):
        # check that all species are of type festim.Species
        for spe in value:
            if not isinstance(spe, F.Species):
                raise TypeError(
                    f"elements of species must be of type festim.Species not {type(spe)}"
                )
        self._species = value

    def initialise(self):
        self.define_function_spaces()
        self.define_markers_and_measures()
        self.assign_functions_to_species()

        self.t = fem.Constant(self.mesh.mesh, 0.0)
        self.dt = self.settings.stepsize.get_dt(self.mesh.mesh)

        self.define_temperature()
        self.define_boundary_conditions()
        self.create_source_values_fenics()
        self.create_formulation()
        self.create_solver()
        self.initialise_exports()

    def define_temperature(self):
        """Sets the value of temperature_fenics_value. The type depends on
        self.temperature. If self.temperature is a function on t only, create
        a fem.Constant. Else, create an dolfinx.fem.Expression (stored in
        self.temperature_expr) to be updated, a dolfinx.fem.Function object
        is created from the Expression (stored in self.temperature_fenics_value).
        Raise a ValueError if temperature is None.
        """
        # check if temperature is None
        if self.temperature is None:
            raise ValueError("the temperature attribute needs to be defined")

        # if temperature is a float or int, create a fem.Constant
        elif isinstance(self.temperature, (float, int)):
            self.temperature_fenics = F.as_fenics_constant(
                self.temperature, self.mesh.mesh
            )
        # if temperature is a fem.Constant or function, pass it to temperature_fenics
        elif isinstance(self.temperature, (fem.Constant, fem.Function)):
            self.temperature_fenics = self.temperature

        # if temperature is callable, process accordingly
        elif callable(self.temperature):
            arguments = self.temperature.__code__.co_varnames
            if "t" in arguments and "x" not in arguments:
                if not isinstance(self.temperature(t=float(self.t)), (float, int)):
                    raise ValueError(
                        f"self.temperature should return a float or an int, not {type(self.temperature(t=float(self.t)))} "
                    )
                # only t is an argument
                self.temperature_fenics = F.as_fenics_constant(
                    mesh=self.mesh.mesh, value=self.temperature(t=float(self.t))
                )
            else:
                x = ufl.SpatialCoordinate(self.mesh.mesh)
                degree = 1
                element_temperature = basix.ufl.element(
                    basix.ElementFamily.P,
                    self.mesh.mesh.basix_cell(),
                    degree,
                    basix.LagrangeVariant.equispaced,
                )
                function_space_temperature = fem.FunctionSpace(
                    self.mesh.mesh, element_temperature
                )
                self.temperature_fenics = fem.Function(function_space_temperature)
                kwargs = {}
                if "t" in arguments:
                    kwargs["t"] = self.t
                if "x" in arguments:
                    kwargs["x"] = x

                # store the expression of the temperature
                # to update the temperature_fenics later
                self.temperature_expr = fem.Expression(
                    self.temperature(**kwargs),
                    function_space_temperature.element.interpolation_points(),
                )
                self.temperature_fenics.interpolate(self.temperature_expr)

    def initialise_exports(self):
        """Defines the export writers of the model, if field is given as
        a string, find species object in self.species"""

        for export in self.exports:
            # if name of species is given then replace with species object
            if isinstance(export.field, list):
                for idx, field in enumerate(export.field):
                    if isinstance(field, str):
                        export.field[idx] = F.find_species_from_name(
                            field, self.species
                        )
            elif isinstance(export.field, str):
                export.field = F.find_species_from_name(export.field, self.species)

            if isinstance(export, (F.VTXExport, F.XDMFExport)):
                export.define_writer(MPI.COMM_WORLD)
                if isinstance(export, F.XDMFExport):
                    export.writer.write_mesh(self.mesh.mesh)

        # compute diffusivity function for surface fluxes

        spe_to_D_global = {}  # links species to global D function
        spe_to_D_global_expr = {}  # links species to D expression

        for export in self.exports:
            if isinstance(export, F.SurfaceQuantity):
                if export.field in spe_to_D_global:
                    # if already computed then use the same D
                    D = spe_to_D_global[export.field]
                    D_expr = spe_to_D_global_expr[export.field]
                else:
                    # compute D and add it to the dict
                    D, D_expr = self.define_D_global(export.field)
                    spe_to_D_global[export.field] = D
                    spe_to_D_global_expr[export.field] = D_expr

                # add the global D to the export
                export.D = D
                export.D_expr = D_expr

    def define_D_global(self, species):
        """Defines the global diffusion coefficient for a given species

        Args:
            species (F.Species): the species

        Returns:
            dolfinx.fem.Function, dolfinx.fem.Expression: the global diffusion
                coefficient and the expression of the global diffusion coefficient
                for a given species
        """
        assert isinstance(species, F.Species)

        D_0 = fem.Function(self.V_DG_0)
        E_D = fem.Function(self.V_DG_0)
        for vol in self.volume_subdomains:
            cell_indices = vol.locate_subdomain_entities(self.mesh.mesh, self.mesh.vdim)

            # replace values of D_0 and E_D by values from the material
            D_0.x.array[cell_indices] = vol.material.get_D_0(species=species)
            E_D.x.array[cell_indices] = vol.material.get_E_D(species=species)

        # create global D function
        D = fem.Function(self.V_DG_1)

        expr = D_0 * ufl.exp(
            -E_D / F.as_fenics_constant(F.k_B, self.mesh.mesh) / self.temperature_fenics
        )
        D_expr = fem.Expression(expr, self.V_DG_1.element.interpolation_points())
        D.interpolate(D_expr)
        return D, D_expr

    def define_function_spaces(self):
        """Creates the function space of the model, creates a mixed element if
        model is multispecies. Creates the main solution and previous solution
        function u and u_n. Create global DG function spaces of degree 0 and 1
        for the global diffusion coefficient"""

        degree = 1
        element_CG = basix.ufl.element(
            basix.ElementFamily.P,
            self.mesh.mesh.basix_cell(),
            degree,
            basix.LagrangeVariant.equispaced,
        )
        if not self.multispecies:
            element = element_CG
        else:
            elements = []
            for spe in self.species:
                if isinstance(spe, F.Species):
                    elements.append(element_CG)
            element = ufl.MixedElement(elements)

        self.function_space = fem.FunctionSpace(self.mesh.mesh, element)

        # create global DG function spaces of degree 0 and 1
        self.V_DG_0 = fem.FunctionSpace(self.mesh.mesh, ("DG", 0))
        self.V_DG_1 = fem.FunctionSpace(self.mesh.mesh, ("DG", 1))

        self.u = fem.Function(self.function_space)
        self.u_n = fem.Function(self.function_space)

    def assign_functions_to_species(self):
        """Creates the solution, prev solution, test function and
        post-processing solution for each species, if model is multispecies,
        created a collapsed function space for each species"""

        if not self.multispecies:
            sub_solutions = [self.u]
            sub_prev_solution = [self.u_n]
            sub_test_functions = [ufl.TestFunction(self.function_space)]
            self.species[0].sub_function_space = self.function_space
            self.species[0].post_processing_solution = self.u
        else:
            sub_solutions = list(ufl.split(self.u))
            sub_prev_solution = list(ufl.split(self.u_n))
            sub_test_functions = list(ufl.TestFunctions(self.function_space))

            for idx, spe in enumerate(self.species):
                spe.sub_function_space = self.function_space.sub(idx)
                spe.post_processing_solution = self.u.sub(idx)
                spe.collapsed_function_space, _ = self.function_space.sub(
                    idx
                ).collapse()

        for idx, spe in enumerate(self.species):
            spe.solution = sub_solutions[idx]
            spe.prev_solution = sub_prev_solution[idx]
            spe.test_function = sub_test_functions[idx]

    def define_markers_and_measures(self):
        """Defines the markers and measures of the model"""

        if isinstance(self.mesh, F.MeshXDMF):
            self.facet_meshtags = self.mesh.define_surface_markers()
            self.volume_meshtags = self.mesh.define_volume_markers()
        else:
            facet_indices, tags_facets = [], []

            # find all cells in domain and mark them as 0
            num_cells = self.mesh.mesh.topology.index_map(self.mesh.vdim).size_local
            mesh_cell_indices = np.arange(num_cells, dtype=np.int32)
            tags_volumes = np.full(num_cells, 0, dtype=np.int32)

            for sub_dom in self.subdomains:
                if isinstance(sub_dom, F.SurfaceSubdomain1D):
                    facet_index = sub_dom.locate_boundary_facet_indices(
                        self.mesh.mesh, self.mesh.fdim
                    )
                    facet_indices.append(facet_index)
                    tags_facets.append(sub_dom.id)
                if isinstance(sub_dom, F.VolumeSubdomain1D):
                    # find all cells in subdomain and mark them as sub_dom.id
                    self.volume_subdomains.append(sub_dom)
                    entities = sub_dom.locate_subdomain_entities(
                        self.mesh.mesh, self.mesh.vdim
                    )
                    tags_volumes[entities] = sub_dom.id

            # check if all borders are defined
            if isinstance(self.mesh, F.Mesh1D):
                self.mesh.check_borders(self.volume_subdomains)

<<<<<<< HEAD
        # check volume ids are unique
        vol_ids = [vol.id for vol in self.volume_subdomains]
        if len(vol_ids) != len(np.unique(vol_ids)):
            raise ValueError("Volume ids are not unique")

        # dofs and tags need to be in np.in32 format for meshtags
        facet_indices = np.array(facet_indices, dtype=np.int32)
        tags_facets = np.array(tags_facets, dtype=np.int32)
=======
            # dofs and tags need to be in np.in32 format for meshtags
            facet_indices = np.array(facet_indices, dtype=np.int32)
            tags_facets = np.array(tags_facets, dtype=np.int32)
>>>>>>> 2c264f77

            # define mesh tags
            self.facet_meshtags = meshtags(
                self.mesh.mesh, self.mesh.fdim, facet_indices, tags_facets
            )
            self.volume_meshtags = meshtags(
                self.mesh.mesh, self.mesh.vdim, mesh_cell_indices, tags_volumes
            )

        # define measures
        self.ds = ufl.Measure(
            "ds", domain=self.mesh.mesh, subdomain_data=self.facet_meshtags
        )
        self.dx = ufl.Measure(
            "dx", domain=self.mesh.mesh, subdomain_data=self.volume_meshtags
        )

    def define_boundary_conditions(self):
        """Defines the dirichlet boundary conditions of the model"""
        for bc in self.boundary_conditions:
            if isinstance(bc.species, str):
                # if name of species is given then replace with species object
                bc.species = F.find_species_from_name(bc.species, self.species)
            if isinstance(bc, F.DirichletBC):
                form = self.create_dirichletbc_form(bc)
                self.bc_forms.append(form)

    def create_dirichletbc_form(self, bc):
        """Creates a dirichlet boundary condition form

        Args:
            bc (festim.DirichletBC): the boundary condition

        Returns:
            dolfinx.fem.bcs.DirichletBC: A representation of
                the boundary condition for modifying linear systems.
        """
        # create value_fenics
        function_space_value = None

        if callable(bc.value):
            # if bc.value is a callable then need to provide a functionspace
            if not self.multispecies:
                function_space_value = bc.species.sub_function_space
            else:
                function_space_value = bc.species.collapsed_function_space

        bc.create_value(
            mesh=self.mesh.mesh,
            temperature=self.temperature_fenics,
            function_space=function_space_value,
            t=self.t,
        )

        # get dofs
        if self.multispecies and isinstance(bc.value_fenics, (fem.Function)):
            function_space_dofs = (
                bc.species.sub_function_space,
                bc.species.collapsed_function_space,
            )
        else:
            function_space_dofs = bc.species.sub_function_space

        bc_dofs = bc.define_surface_subdomain_dofs(
            facet_meshtags=self.facet_meshtags,
            mesh=self.mesh,
            function_space=function_space_dofs,
        )

        # create form
        if not self.multispecies and isinstance(bc.value_fenics, (fem.Function)):
            # no need to pass the functionspace since value_fenics is already a Function
            function_space_form = None
        else:
            function_space_form = bc.species.sub_function_space

        form = fem.dirichletbc(
            value=bc.value_fenics,
            dofs=bc_dofs,
            V=function_space_form,
        )

        return form

    def create_source_values_fenics(self):
        """For each source create the value_fenics"""
        for source in self.sources:
            # create value_fenics for all F.Source objects
            if isinstance(source, F.Source):
                function_space_value = None
                if callable(source.value):
                    # if bc.value is a callable then need to provide a functionspace
                    if not self.multispecies:
                        function_space_value = source.species.sub_function_space
                    else:
                        function_space_value = source.species.collapsed_function_space

                source.create_value_fenics(
                    mesh=self.mesh.mesh,
                    temperature=self.temperature_fenics,
                    function_space=function_space_value,
                    t=self.t,
                )

    def create_formulation(self):
        """Creates the formulation of the model"""

        self.formulation = 0

        # add diffusion and time derivative for each species
        for spe in self.species:
            u = spe.solution
            u_n = spe.prev_solution
            v = spe.test_function

            for vol in self.volume_subdomains:
                D = vol.material.get_diffusion_coefficient(
                    self.mesh.mesh, self.temperature_fenics, spe
                )
                if spe.mobile:
                    self.formulation += ufl.dot(D * ufl.grad(u), ufl.grad(v)) * self.dx(
                        vol.id
                    )

                self.formulation += ((u - u_n) / self.dt) * v * self.dx(vol.id)

        # add sources
        for source in self.sources:
            self.formulation -= (
                source.value_fenics
                * source.species.test_function
                * self.dx(source.volume.id)
            )

            # add fluxes
            # TODO implement this
            # for bc in self.boundary_conditions:
            #     pass
            #     if bc.species == spe and bc.type != "dirichlet":
            #         formulation += bc * v * self.ds

        for reaction in self.reactions:
            # reactant 1
            if isinstance(reaction.reactant1, F.Species):
                self.formulation += (
                    reaction.reaction_term(self.temperature_fenics)
                    * reaction.reactant1.test_function
                    * self.dx
                )
            # reactant 2
            if isinstance(reaction.reactant2, F.Species):
                self.formulation += (
                    reaction.reaction_term(self.temperature_fenics)
                    * reaction.reactant2.test_function
                    * self.dx
                )
            # product
            self.formulation += (
                -reaction.reaction_term(self.temperature_fenics)
                * reaction.product.test_function
                * self.dx
            )

    def create_solver(self):
        """Creates the solver of the model"""
        problem = fem.petsc.NonlinearProblem(
            self.formulation,
            self.u,
            bcs=self.bc_forms,
        )
        self.solver = NewtonSolver(MPI.COMM_WORLD, problem)
        self.solver.atol = self.settings.atol
        self.solver.rtol = self.settings.rtol
        self.solver.max_it = self.settings.max_iterations

    def run(self):
        """Runs the model"""

        self.progress = tqdm.autonotebook.tqdm(
            desc="Solving H transport problem",
            total=self.settings.final_time,
            unit_scale=True,
        )
        while self.t.value < self.settings.final_time:
            self.iterate()

    def iterate(self):
        """Iterates the model for a given time step"""
        self.progress.update(self.dt.value)
        self.t.value += self.dt.value

        self.update_time_dependent_values()

        # solve main problem
        self.solver.solve(self.u)

        # post processing
        self.post_processing()

        # update previous solution
        self.u_n.x.array[:] = self.u.x.array[:]

    def update_time_dependent_values(self):
        t = float(self.t)
        if self.temperature_time_dependent:
            if isinstance(self.temperature_fenics, fem.Constant):
                self.temperature_fenics.value = self.temperature(t=t)
            elif isinstance(self.temperature_fenics, fem.Function):
                self.temperature_fenics.interpolate(self.temperature_expr)
        for bc in self.boundary_conditions:
            if bc.time_dependent:
                bc.update(t=t)
            elif self.temperature_time_dependent and bc.temperature_dependent:
                bc.update(t=t)

        for source in self.sources:
            if source.time_dependent:
                source.update(t=t)
            elif self.temperature_time_dependent and source.temperature_dependent:
                source.update(t=t)

    def post_processing(self):
        """Post processes the model"""

        if self.temperature_time_dependent:
            # update global D if temperature time dependent or internal
            # variables time dependent
            species_not_updated = self.species.copy()  # make a copy of the species
            for export in self.exports:
                if isinstance(export, F.SurfaceFlux):
                    # if the D of the species has not been updated yet
                    if export.field in species_not_updated:
                        export.D.interpolate(export.D_expr)
                        species_not_updated.remove(export.field)

        for export in self.exports:
            # TODO if export type derived quantity
            if isinstance(export, F.SurfaceQuantity):
                export.compute(
                    self.mesh.n,
                    self.ds,
                )
                # update export data
                export.t.append(float(self.t))

                # if filename given write export data to file
                if export.filename is not None:
                    export.write(t=float(self.t))

            if isinstance(export, (F.VTXExport, F.XDMFExport)):
                export.write(float(self.t))<|MERGE_RESOLUTION|>--- conflicted
+++ resolved
@@ -418,20 +418,9 @@
             if isinstance(self.mesh, F.Mesh1D):
                 self.mesh.check_borders(self.volume_subdomains)
 
-<<<<<<< HEAD
-        # check volume ids are unique
-        vol_ids = [vol.id for vol in self.volume_subdomains]
-        if len(vol_ids) != len(np.unique(vol_ids)):
-            raise ValueError("Volume ids are not unique")
-
-        # dofs and tags need to be in np.in32 format for meshtags
-        facet_indices = np.array(facet_indices, dtype=np.int32)
-        tags_facets = np.array(tags_facets, dtype=np.int32)
-=======
             # dofs and tags need to be in np.in32 format for meshtags
             facet_indices = np.array(facet_indices, dtype=np.int32)
             tags_facets = np.array(tags_facets, dtype=np.int32)
->>>>>>> 2c264f77
 
             # define mesh tags
             self.facet_meshtags = meshtags(
@@ -440,7 +429,12 @@
             self.volume_meshtags = meshtags(
                 self.mesh.mesh, self.mesh.vdim, mesh_cell_indices, tags_volumes
             )
-
+            
+         # check volume ids are unique
+        vol_ids = [vol.id for vol in self.volume_subdomains]
+        if len(vol_ids) != len(np.unique(vol_ids)):
+            raise ValueError("Volume ids are not unique")
+            
         # define measures
         self.ds = ufl.Measure(
             "ds", domain=self.mesh.mesh, subdomain_data=self.facet_meshtags
