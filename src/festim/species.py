--- conflicted
+++ resolved
@@ -48,15 +48,6 @@
         subdomain_to_function_space (dict): a dictionary mapping subdomains to
             function spaces
 
-<<<<<<< HEAD
-    Usage:
-        .. testcode::
-
-            from festim import Species, HydrogenTransportProblem
-            species = Species(name="H")
-            my_model = HydrogenTransportProblem()
-            my_model.species.append(species)
-=======
     Examples:
         :: testsetup:: Species
 
@@ -67,7 +58,6 @@
             Species(name="H")
             Species(name="Trap", mobile=False)
 
->>>>>>> db928e53
 
     """
 
