from importlib import metadata

try:
    __version__ = metadata.version("FESTIM")
except Exception:
    __version__ = "unknown"


R = 8.314462618  # Gas constant J.mol-1.K-1
k_B = 8.6173303e-5  # Boltzmann constant eV.K-1


from .boundary_conditions.dirichlet_bc import (
    DirichletBC,
    DirichletBCBase,
    FixedConcentrationBC,
    FixedTemperatureBC,
)
from .boundary_conditions.flux_bc import FluxBCBase, HeatFluxBC, ParticleFluxBC
from .boundary_conditions.henrys_bc import HenrysBC
from .boundary_conditions.flux_bc import FluxBCBase, ParticleFluxBC, HeatFluxBC
from .boundary_conditions.surface_reaction import SurfaceReactionBC

from .boundary_conditions.sieverts_bc import SievertsBC
from .exports.average_surface import AverageSurface
from .exports.average_volume import AverageVolume
from .exports.maximum_surface import MaximumSurface
from .exports.maximum_volume import MaximumVolume
from .exports.minimum_surface import MinimumSurface
from .exports.minimum_volume import MinimumVolume
from .exports.surface_flux import SurfaceFlux
from .exports.surface_quantity import SurfaceQuantity
from .exports.total_surface import TotalSurface
from .exports.total_volume import TotalVolume
from .exports.volume_quantity import VolumeQuantity
from .exports.vtx import VTXSpeciesExport, VTXTemperatureExport
from .exports.xdmf import XDMFExport
from .heat_transfer_problem import HeatTransferProblem
<<<<<<< HEAD
from .helpers import (
    as_fenics_constant,
    as_mapped_function,
    as_fenics_interp_expr_and_function,
    Value,
)
=======
from .helpers import as_fenics_constant, get_interpolation_points
>>>>>>> ccf59be0
from .hydrogen_transport_problem import (
    HTransportProblemDiscontinuous,
    HydrogenTransportProblem,
    HTransportProblemPenalty,
)
from .problem_change_of_var import HydrogenTransportProblemDiscontinuousChangeVar
from .initial_condition import InitialCondition, InitialTemperature
from .material import Material
from .mesh.mesh import Mesh
from .mesh.mesh_1d import Mesh1D
from .mesh.mesh_from_xdmf import MeshFromXDMF
from .problem import ProblemBase
from .reaction import Reaction
from .settings import Settings
from .source import HeatSource, ParticleSource, SourceBase
from .species import ImplicitSpecies, Species, find_species_from_name, SpeciesChangeVar
from .stepsize import Stepsize
from .subdomain.interface import Interface
from .subdomain.surface_subdomain import SurfaceSubdomain, find_surface_from_id
from .subdomain.surface_subdomain_1d import SurfaceSubdomain1D
from .subdomain.volume_subdomain import VolumeSubdomain, find_volume_from_id
from .subdomain.volume_subdomain_1d import VolumeSubdomain1D
from .trap import Trap<|MERGE_RESOLUTION|>--- conflicted
+++ resolved
@@ -36,16 +36,13 @@
 from .exports.vtx import VTXSpeciesExport, VTXTemperatureExport
 from .exports.xdmf import XDMFExport
 from .heat_transfer_problem import HeatTransferProblem
-<<<<<<< HEAD
 from .helpers import (
     as_fenics_constant,
     as_mapped_function,
     as_fenics_interp_expr_and_function,
     Value,
+    get_interpolation_points,
 )
-=======
-from .helpers import as_fenics_constant, get_interpolation_points
->>>>>>> ccf59be0
 from .hydrogen_transport_problem import (
     HTransportProblemDiscontinuous,
     HydrogenTransportProblem,
