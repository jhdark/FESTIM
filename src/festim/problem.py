--- conflicted
+++ resolved
@@ -190,11 +190,7 @@
                 petsc_options = self.petsc_options
 
             self.solver = NonlinearProblem(
-<<<<<<< HEAD
-                self.formulation, self.u,bcs=self.bc_forms, petsc_options=petsc_options
-=======
                 self.formulation, self.u, bcs=self.bc_forms, petsc_options=petsc_options
->>>>>>> be8533a0
             )
 
     def run(self):
