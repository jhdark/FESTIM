import warnings
from collections.abc import Callable
from typing import List

from mpi4py import MPI

import adios4dolfinx
import basix
import dolfinx
import numpy.typing as npt
import tqdm.autonotebook
import ufl
from dolfinx import fem
from scifem import BlockedNewtonSolver

import festim.boundary_conditions
import festim.problem
from festim import (
    boundary_conditions,
    exports,
    k_B,
    problem,
)
from festim import (
    reaction as _reaction,
)
from festim import source as _source
from festim import (
    species as _species,
)
from festim import (
    subdomain as _subdomain,
)
from festim.advection import AdvectionTerm
from festim.helpers import as_fenics_constant, get_interpolation_points
from festim.mesh import Mesh

__all__ = ["HydrogenTransportProblemDiscontinuous", "HydrogenTransportProblem"]


class HydrogenTransportProblem(problem.ProblemBase):
    """
    Hydrogen Transport Problem.

    Args:
        mesh: The mesh
        subdomains: List containing the subdomains
        species: List containing the species
        reactions: List containing the reactions
        temperature: The temperature or a function describing the temperature as
            a model of either space or space and time. Unit (K)
        sources: The hydrogen sources
        initial_conditions: The initial conditions
        boundary_conditions: The boundary conditions
        exports (list of festim.Export): the exports of the model
        traps (list of F.Trap): the traps of the model
        advection_terms: the advection terms of the model

    Attributes:
        mesh : The mesh
        subdomains: The subdomains
        species: The species
        reactions: the reaction
        temperature: The temperature in unit `K`
        sources: The hydrogen sources
        initial_conditions: The initial conditions
        boundary_conditions: List of Dirichlet boundary conditions
        exports (list of festim.Export): the export
        traps (list of F.Trap): the traps of the model
        advection_terms: the advection terms of the model
        dx (dolfinx.fem.dx): the volume measure of the model
        ds (dolfinx.fem.ds): the surface measure of the model
        function_space (dolfinx.fem.FunctionSpaceBase): the function space of the
            model
        facet_meshtags (dolfinx.mesh.MeshTags): the facet meshtags of the model
        volume_meshtags (dolfinx.mesh.MeshTags): the volume meshtags of the
            model
        formulation (ufl.form.Form): the formulation of the model
        solver (dolfinx.nls.newton.NewtonSolver): the solver of the model
        multispecies (bool): True if the model has more than one species.
        temperature_fenics (fem.Constant or fem.Function): the
            temperature of the model as a fenics object (fem.Constant or
            fem.Function).
        temperature_expr (fem.Expression): the expression of the temperature
            that is used to update the temperature_fenics
        temperature_time_dependent (bool): True if the temperature is time
            dependent
        V_DG_0 (dolfinx.fem.FunctionSpaceBase): A DG function space of degree 0
            over domain
        V_DG_1 (dolfinx.fem.FunctionSpaceBase): A DG function space of degree 1
            over domain
        volume_subdomains (list of festim.VolumeSubdomain): the volume subdomains
            of the model
        surface_subdomains (list of festim.SurfaceSubdomain): the surface subdomains
            of the model


    Examples:
        Can be used as either

        .. highlight:: python
        .. code-block:: python

            import festim as F
            my_model = F.HydrogenTransportProblem()
            my_model.mesh = F.Mesh(...)
            my_model.subdomains = [F.Subdomain(...)]
            my_model.species = [F.Species(name="H"), F.Species(name="Trap")]
            my_model.temperature = 500
            my_model.sources = [F.ParticleSource(...)]
            my_model.boundary_conditions = [F.BoundaryCondition(...)]
            my_model.initialise()

        or

        .. highlight:: python
        .. code-block:: python

            my_model = F.HydrogenTransportProblem(
                mesh=F.Mesh(...),
                subdomains=[F.Subdomain(...)],
                species=[F.Species(name="H"), F.Species(name="Trap")],
            )
            my_model.initialise()

    """

    _temperature_as_function: fem.Function

    def __init__(
        self,
        mesh: Mesh | None = None,
        subdomains: (
            list[_subdomain.VolumeSubdomain | _subdomain.SurfaceSubdomain] | None
        ) = None,
        species: list[_species.Species] | None = None,
        reactions: list[_reaction.Reaction] | None = None,
        temperature: (
            float
            | int
            | fem.Constant
            | fem.Function
            | Callable[
                [npt.NDArray[dolfinx.default_scalar_type]],  # type: ignore
                npt.NDArray[dolfinx.default_scalar_type],  # type: ignore
            ]
            | Callable[
                [npt.NDArray[dolfinx.default_scalar_type], fem.Constant],  # type: ignore
                npt.NDArray[dolfinx.default_scalar_type],  # type: ignore
            ]
            | None
        ) = None,
        sources=None,
        initial_conditions=None,
        boundary_conditions=None,
        settings=None,
        exports=None,
        traps=None,
        advection_terms=None,
        petsc_options=None,
    ):
        super().__init__(
            mesh=mesh,
            sources=sources,
            exports=exports,
            subdomains=subdomains,
            boundary_conditions=boundary_conditions,
            settings=settings,
            petsc_options=petsc_options,
        )

        self.species = species or []
        self.temperature = temperature
        self.reactions = reactions or []
        self.initial_conditions = initial_conditions or []
        self.traps = traps or []
        self.advection_terms = advection_terms or []
        self.temperature_fenics = None

        self._element_for_traps = "DG"
        self.petcs_options = petsc_options

        self._temperature_as_function = None

    @property
    def temperature(self):
        return self._temperature

    @temperature.setter
    def temperature(self, value):
        if value is None:
            self._temperature = value
        elif isinstance(value, float | int | fem.Constant | fem.Function):
            self._temperature = value
        elif callable(value):
            self._temperature = value
        else:
            raise TypeError(
                "Value must be a float, int, fem.Constant, fem.Function, or callable"
            )

    @property
    def temperature_fenics(self):
        return self._temperature_fenics

    @temperature_fenics.setter
    def temperature_fenics(self, value):
        if value is None:
            self._temperature_fenics = value
            return
        elif not isinstance(
            value,
            fem.Constant | fem.Function,
        ):
            raise TypeError("Value must be a fem.Constant or fem.Function")
        self._temperature_fenics = value

    @property
    def temperature_time_dependent(self):
        if self.temperature is None:
            return False
        if isinstance(self.temperature, fem.Constant | fem.Function):
            return False
        if callable(self.temperature):
            arguments = self.temperature.__code__.co_varnames
            return "t" in arguments
        else:
            return False

    @property
    def multispecies(self):
        return len(self.species) > 1

    @property
    def species(self) -> list[_species.Species]:
        return self._species

    @species.setter
    def species(self, value):
        # check that all species are of type festim.Species
        for spe in value:
            if not isinstance(spe, _species.Species):
                raise TypeError(
                    f"elements of species must be of type festim.Species not "
                    f"{type(spe)}"
                )
        self._species = value

    @property
    def facet_meshtags(self):
        return self._facet_meshtags

    @facet_meshtags.setter
    def facet_meshtags(self, value):
        if value is None:
            self._facet_meshtags = value
        elif isinstance(value, dolfinx.mesh.MeshTags):
            self._facet_meshtags = value
        else:
            raise TypeError("value must be of type dolfinx.mesh.MeshTags")

    @property
    def volume_meshtags(self):
        return self._volume_meshtags

    @volume_meshtags.setter
    def volume_meshtags(self, value):
        if value is None:
            self._volume_meshtags = value
        elif isinstance(value, dolfinx.mesh.MeshTags):
            self._volume_meshtags = value
        else:
            raise TypeError("value must be of type dolfinx.mesh.MeshTags")

    def initialise(self):
        self.create_species_from_traps()
        self.define_function_spaces()
        self.define_meshtags_and_measures()
        self.assign_functions_to_species()

        self.t = fem.Constant(self.mesh.mesh, 0.0)
        if self.settings.transient:
            # TODO should raise error if no stepsize is provided
            # TODO Should this be an attribute of festim.Stepsize?
            self._dt = as_fenics_constant(
                self.settings.stepsize.initial_value, self.mesh.mesh
            )

        self.create_implicit_species_value_fenics()

        self.define_temperature()
        self.define_boundary_conditions()
        self.convert_source_input_values_to_fenics_objects()
        self.convert_advection_term_to_fenics_objects()
        self.create_flux_values_fenics()
        self.create_initial_conditions()
        self.create_formulation()
        self.create_solver()
        self.initialise_exports()

    def create_implicit_species_value_fenics(self):
        """For each implicit species, create the value_fenics"""
        for reaction in self.reactions:
            for reactant in reaction.reactant:
                if isinstance(reactant, _species.ImplicitSpecies):
                    reactant.create_value_fenics(
                        mesh=self.mesh.mesh,
                        t=self.t,
                    )

    def create_species_from_traps(self):
        """Generate a species and reaction per trap defined in self.traps"""

        for trap in self.traps:
            trap.create_species_and_reaction()
            self.species.append(trap.trapped_concentration)
            self.reactions.append(trap.reaction)

    def define_temperature(self):
        """Sets the value of temperature_fenics_value. The type depends on
        self.temperature. If self.temperature is a function on t only, create
        a fem.Constant. Else, create an dolfinx.fem.Expression (stored in
        self.temperature_expr) to be updated, a dolfinx.fem.Function object
        is created from the Expression (stored in self.temperature_fenics_value).
        Raise a ValueError if temperature is None.
        """
        # check if temperature is None
        if self.temperature is None:
            raise ValueError("the temperature attribute needs to be defined")

        # if temperature is a float or int, create a fem.Constant
        elif isinstance(self.temperature, float | int):
            self.temperature_fenics = as_fenics_constant(
                self.temperature, self.mesh.mesh
            )
        # if temperature is a fem.Constant or function, pass it to temperature_fenics
        elif isinstance(self.temperature, fem.Constant | fem.Function):
            self.temperature_fenics = self.temperature

        # if temperature is callable, process accordingly
        elif callable(self.temperature):
            arguments = self.temperature.__code__.co_varnames
            if "t" in arguments and "x" not in arguments:
                if not isinstance(self.temperature(t=float(self.t)), float | int):
                    raise ValueError(
                        f"self.temperature should return a float or an int, not "
                        f"{type(self.temperature(t=float(self.t)))} "
                    )
                # only t is an argument
                self.temperature_fenics = as_fenics_constant(
                    mesh=self.mesh.mesh, value=self.temperature(t=float(self.t))
                )
            else:
                x = ufl.SpatialCoordinate(self.mesh.mesh)
                degree = 1
                element_temperature = basix.ufl.element(
                    basix.ElementFamily.P,
                    self.mesh.mesh.basix_cell(),
                    degree,
                    basix.LagrangeVariant.equispaced,
                )
                function_space_temperature = fem.functionspace(
                    self.mesh.mesh, element_temperature
                )
                self.temperature_fenics = fem.Function(function_space_temperature)
                kwargs = {}
                if "t" in arguments:
                    kwargs["t"] = self.t
                if "x" in arguments:
                    kwargs["x"] = x

                # store the expression of the temperature
                # to update the temperature_fenics later
                self.temperature_expr = fem.Expression(
                    self.temperature(**kwargs),
                    get_interpolation_points(function_space_temperature.element),
                )
                self.temperature_fenics.interpolate(self.temperature_expr)

    def initialise_exports(self):
        """Defines the export writers of the model, if field is given as
        a string, find species object in self.species"""

        for export in self.exports:
            if isinstance(export, exports.ExportBaseClass):
                if export.times:
                    for time in export.times:
                        if time not in self.settings.stepsize.milestones:
                            msg = "To ensure that the exports data at the desired times"
                            msg += "the values in export.times are added to milestones"
                            warnings.warn(msg)
                            self.settings.stepsize.milestones.append(time)
                    self.settings.stepsize.milestones.sort()

                if isinstance(export, festim.VTXTemperatureExport):
                    self._temperature_as_function = (
                        self._get_temperature_field_as_function()
                    )
                    export.writer = dolfinx.io.VTXWriter(
                        comm=self._temperature_as_function.function_space.mesh.comm,
                        filename=export.filename,
                        output=self._temperature_as_function,
                        engine="BP5",
                    )
                    continue

                elif isinstance(export, exports.VTXSpeciesExport):
                    functions = export.get_functions()
                    if not export._checkpoint:
                        export.writer = dolfinx.io.VTXWriter(
                            comm=functions[0].function_space.mesh.comm,
                            filename=export.filename,
                            output=functions,
                            engine="BP5",
                        )

                    else:
                        adios4dolfinx.write_mesh(export.filename, mesh=self.mesh.mesh)

            # if name of species is given then replace with species object
            if isinstance(export.field, list):
                for idx, field in enumerate(export.field):
                    if isinstance(field, str):
                        export.field[idx] = _species.find_species_from_name(
                            field, self.species
                        )
            elif isinstance(export.field, str):
                export.field = _species.find_species_from_name(
                    export.field, self.species
                )

            # Initialize XDMFFile for writer
            if isinstance(export, exports.XDMFExport):
                export.define_writer(MPI.COMM_WORLD)

        # compute diffusivity function for surface fluxes

        spe_to_D_global = {}  # links species to global D function
        spe_to_D_global_expr = {}  # links species to D expression

        for export in self.exports:
            if isinstance(export, exports.SurfaceQuantity):
                if export.field in spe_to_D_global:
                    # if already computed then use the same D
                    D = spe_to_D_global[export.field]
                    D_expr = spe_to_D_global_expr[export.field]
                else:
                    # compute D and add it to the dict
                    D, D_expr = self.define_D_global(export.field)
                    spe_to_D_global[export.field] = D
                    spe_to_D_global_expr[export.field] = D_expr

                # add the global D to the export
                export.D = D
                export.D_expr = D_expr
            if isinstance(
                export,
                exports.MaximumVolume
                | exports.MaximumSurface
                | exports.MinimumVolume
                | exports.MinimumSurface,
            ):
                export.volume_meshtags = self.volume_meshtags
                export.facet_meshtags = self.facet_meshtags
            # reset the data and time for SurfaceQuantity and VolumeQuantity
            if isinstance(export, exports.SurfaceQuantity | exports.VolumeQuantity):
                export.t = []
                export.data = []

    def _get_temperature_field_as_function(self) -> dolfinx.fem.Function:
        """
        Based on the type of the temperature_fenics attribute, converts
        it as a Function to be used in VTX export

        Returns:
            the temperature field of the simulation
        """
        if isinstance(self.temperature_fenics, fem.Function):
            return self.temperature_fenics
        elif isinstance(self.temperature_fenics, fem.Constant):
            # use existing function space if function already exists
            if self._temperature_as_function is None:
                V = dolfinx.fem.functionspace(self.mesh.mesh, ("P", 1))
            else:
                V = self._temperature_as_function.function_space
            temperature_field = dolfinx.fem.Function(V)
            temperature_expr = fem.Expression(
                self.temperature_fenics,
                get_interpolation_points(V.element),
            )
            temperature_field.interpolate(temperature_expr)
            return temperature_field

    def define_D_global(self, species):
        """Defines the global diffusion coefficient for a given species

        Args:
            species (F.Species): the species

        Returns:
            dolfinx.fem.Function, dolfinx.fem.Expression: the global diffusion
                coefficient and the expression of the global diffusion coefficient
                for a given species
        """
        assert isinstance(species, _species.Species)
        # create global D function
        D = fem.Function(self.V_DG_1)

        # if diffusion coeffient has been given as a function, use that
        if self.volume_subdomains[0].material.D:
            if len(self.volume_subdomains) > 1:
                raise NotImplementedError(
                    "Giving the diffusion coefficient as a function is currently "
                    "only supported for a single volume subdomain case"
                )
            return self.volume_subdomains[0].material.D, None

        D_0 = fem.Function(self.V_DG_0)
        E_D = fem.Function(self.V_DG_0)
        for vol in self.volume_subdomains:
            cell_indices = self.volume_meshtags.find(vol.id)

            # replace values of D_0 and E_D by values from the material
            D_0.x.array[cell_indices] = vol.material.get_D_0(species=species)
            E_D.x.array[cell_indices] = vol.material.get_E_D(species=species)

        expr = D_0 * ufl.exp(
            -E_D / as_fenics_constant(k_B, self.mesh.mesh) / self.temperature_fenics
        )
        D_expr = fem.Expression(expr, get_interpolation_points(self.V_DG_1.element))
        D.interpolate(D_expr)
        return D, D_expr

    def define_function_spaces(self):
        """Creates the function space of the model, creates a mixed element if
        model is multispecies. Creates the main solution and previous solution
        function u and u_n. Create global DG function spaces of degree 0 and 1
        for the global diffusion coefficient"""

        # TODO: expose degree as a property to the user (element_degree ?)
        # in ProblemBase
        degree = 1
        element_CG = basix.ufl.element(
            basix.ElementFamily.P,
            self.mesh.mesh.basix_cell(),
            degree,
            basix.LagrangeVariant.equispaced,
        )
        element_DG = basix.ufl.element(
            "DG",
            self.mesh.mesh.basix_cell(),
            degree,
            basix.LagrangeVariant.equispaced,
        )

        if not self.multispecies:
            element = element_CG
        else:
            elements = []
            for spe in self.species:
                if isinstance(spe, _species.Species):
                    if spe.mobile:
                        elements.append(element_CG)
                    elif self._element_for_traps == "DG":
                        elements.append(element_DG)
                    else:
                        elements.append(element_CG)
            element = basix.ufl.mixed_element(elements)

        self.function_space = fem.functionspace(self.mesh.mesh, element)

        # create global DG function spaces of degree 0 and 1
        element_DG0 = basix.ufl.element(
            "DG",
            self.mesh.mesh.basix_cell(),
            0,
            basix.LagrangeVariant.equispaced,
        )
        element_DG1 = basix.ufl.element(
            "DG",
            self.mesh.mesh.basix_cell(),
            1,
            basix.LagrangeVariant.equispaced,
        )
        self.V_DG_0 = fem.functionspace(self.mesh.mesh, element_DG0)
        self.V_DG_1 = fem.functionspace(self.mesh.mesh, element_DG1)

        self.u = fem.Function(self.function_space)
        self.u_n = fem.Function(self.function_space)

    def assign_functions_to_species(self):
        """Creates the solution, prev solution, test function and
        post-processing solution for each species, if model is multispecies,
        created a collapsed function space for each species"""

        if not self.multispecies:
            sub_solutions = [self.u]
            sub_prev_solution = [self.u_n]
            sub_test_functions = [ufl.TestFunction(self.function_space)]
            self.species[0].sub_function_space = self.function_space
            self.species[0].post_processing_solution = self.u
            self.species[0].sub_function = self.u
        else:
            sub_solutions = list(ufl.split(self.u))
            sub_prev_solution = list(ufl.split(self.u_n))
            sub_test_functions = list(ufl.TestFunctions(self.function_space))

            for idx, spe in enumerate(self.species):
                spe.sub_function_space = self.function_space.sub(idx)
                spe.sub_function = self.u.sub(
                    idx
                )  # TODO add this to discontinuous class
                spe.post_processing_solution = self.u.sub(idx).collapse()
                spe.collapsed_function_space, _ = self.function_space.sub(
                    idx
                ).collapse()

        for idx, spe in enumerate(self.species):
            spe.solution = sub_solutions[idx]
            spe.prev_solution = sub_prev_solution[idx]
            spe.test_function = sub_test_functions[idx]

    def define_boundary_conditions(self):
        # @jhdark this all_bcs could be a property
        # I just don't want to modify self.boundary_conditions

        # create all_bcs which includes all flux bcs from SurfaceReactionBC
        all_bcs = self.boundary_conditions.copy()
        for bc in self.boundary_conditions:
            if isinstance(bc, boundary_conditions.SurfaceReactionBC):
                all_bcs += bc.flux_bcs
                all_bcs.remove(bc)

        for bc in all_bcs:
            if isinstance(bc.species, str):
                # if name of species is given then replace with species object
                bc.species = _species.find_species_from_name(bc.species, self.species)
            if isinstance(bc, boundary_conditions.ParticleFluxBC):
                bc.create_value_fenics(
                    mesh=self.mesh.mesh,
                    temperature=self.temperature_fenics,
                    t=self.t,
                )

        super().define_boundary_conditions()

    def create_dirichletbc_form(self, bc):
        """Creates a dirichlet boundary condition form

        Args:
            bc (festim.DirichletBC): the boundary condition

        Returns:
            dolfinx.fem.bcs.DirichletBC: A representation of
                the boundary condition for modifying linear systems.
        """
        # create value_fenics
        if not self.multispecies:
            function_space_value = bc.species.sub_function_space
        else:
            function_space_value = bc.species.collapsed_function_space

        bc.create_value(
            temperature=self.temperature_fenics,
            function_space=function_space_value,
            t=self.t,
        )

        # get dofs
        if self.multispecies and isinstance(bc.value_fenics, (fem.Function)):
            function_space_dofs = (
                bc.species.sub_function_space,
                bc.species.collapsed_function_space,
            )
        else:
            function_space_dofs = bc.species.sub_function_space

        bc_dofs = bc.define_surface_subdomain_dofs(
            facet_meshtags=self.facet_meshtags,
            function_space=function_space_dofs,
        )

        # create form
        if not self.multispecies and isinstance(bc.value_fenics, (fem.Function)):
            # no need to pass the functionspace since value_fenics is already a Function
            function_space_form = None
        else:
            function_space_form = bc.species.sub_function_space

        form = fem.dirichletbc(
            value=bc.value_fenics,
            dofs=bc_dofs,
            V=function_space_form,
        )

        return form

    def convert_source_input_values_to_fenics_objects(self):
        """For each source create the value_fenics"""
        for source in self.sources:
            # create value_fenics for all F.ParticleSource objects
            if isinstance(source, _source.ParticleSource):
                source.value.convert_input_value(
                    function_space=self.function_space,
                    t=self.t,
                    temperature=self.temperature_fenics,
                    up_to_ufl_expr=True,
                )

    def convert_advection_term_to_fenics_objects(self):
        """For each advection term convert the input value"""

        for advec_term in self.advection_terms:
            advec_term.velocity.convert_input_value(
                function_space=self.function_space, t=self.t
            )

    def create_flux_values_fenics(self):
        """For each particle flux create the value_fenics"""
        for bc in self.boundary_conditions:
            # create value_fenics for all F.ParticleFluxBC objects
            if isinstance(bc, boundary_conditions.ParticleFluxBC):
                bc.create_value_fenics(
                    mesh=self.mesh.mesh,
                    temperature=self.temperature_fenics,
                    t=self.t,
                )

    def create_initial_conditions(self):
        """For each initial condition, create the value_fenics and assign it to
        the previous solution of the condition's species"""

        if len(self.initial_conditions) > 0 and not self.settings.transient:
            raise ValueError(
                "Initial conditions can only be defined for transient simulations"
            )

        for condition in self.initial_conditions:
            function_space_value = None
            if callable(condition.value):
                # if bc.value is a callable then need to provide a functionspace
                if not self.multispecies:
                    function_space_value = condition.species.sub_function_space
                else:
                    function_space_value = condition.species.collapsed_function_space

            condition.create_expr_fenics(
                mesh=self.mesh.mesh,
                temperature=self.temperature_fenics,
                function_space=function_space_value,
            )

            # assign to previous solution of species
            if not self.multispecies:
                condition.species.prev_solution.interpolate(condition.expr_fenics)
            else:
                idx = self.species.index(condition.species)
                self.u_n.sub(idx).interpolate(condition.expr_fenics)

    def create_formulation(self):
        """Creates the formulation of the model"""

        self.formulation = 0

        # add diffusion and time derivative for each species
        for spe in self.species:
            u = spe.solution
            u_n = spe.prev_solution
            v = spe.test_function

            for vol in self.volume_subdomains:
                D = vol.material.get_diffusion_coefficient(
                    self.mesh.mesh, self.temperature_fenics, spe
                )
                if spe.mobile:
                    self.formulation += ufl.dot(D * ufl.grad(u), ufl.grad(v)) * self.dx(
                        vol.id
                    )

                if self.settings.transient:
                    self.formulation += ((u - u_n) / self.dt) * v * self.dx(vol.id)

        for reaction in self.reactions:
            for reactant in reaction.reactant:
                if isinstance(reactant, festim.species.Species):
                    self.formulation += (
                        reaction.reaction_term(self.temperature_fenics)
                        * reactant.test_function
                        * self.dx(reaction.volume.id)
                    )

            # product
            if isinstance(reaction.product, list):
                products = reaction.product
            else:
                products = [reaction.product]
            for product in products:
                self.formulation += (
                    -reaction.reaction_term(self.temperature_fenics)
                    * product.test_function
                    * self.dx(reaction.volume.id)
                )
        # add sources
        for source in self.sources:
            self.formulation -= (
                source.value.fenics_object
                * source.species.test_function
                * self.dx(source.volume.id)
            )

        # add fluxes
        for bc in self.boundary_conditions:
            if isinstance(bc, boundary_conditions.ParticleFluxBC):
                self.formulation -= (
                    bc.value_fenics
                    * bc.species.test_function
                    * self.ds(bc.subdomain.id)
                )
            if isinstance(bc, boundary_conditions.SurfaceReactionBC):
                for flux_bc in bc.flux_bcs:
                    self.formulation -= (
                        flux_bc.value_fenics
                        * flux_bc.species.test_function
                        * self.ds(flux_bc.subdomain.id)
                    )

        for adv_term in self.advection_terms:
            # create vector functionspace based on the elements in the mesh

            for species in adv_term.species:
                conc = species.solution
                v = species.test_function
                vel = adv_term.velocity.fenics_object

                advection_term = ufl.inner(ufl.dot(ufl.grad(conc), vel), v) * self.dx(
                    adv_term.subdomain.id
                )
                self.formulation += advection_term

        # check if each species is defined in all volumes
        if not self.settings.transient:
            for spe in self.species:
                # if species mobile, already defined in diffusion term
                if not spe.mobile:
                    not_defined_in_volume = self.volume_subdomains.copy()
                    for vol in self.volume_subdomains:
                        # check reactions
                        for reaction in self.reactions:
                            if vol == reaction.volume:
                                if vol in not_defined_in_volume:
                                    not_defined_in_volume.remove(vol)

                    # add c = 0 to formulation where needed
                    for vol in not_defined_in_volume:
                        self.formulation += (
                            spe.solution * spe.test_function * self.dx(vol.id)
                        )

    def update_time_dependent_values(self):
        super().update_time_dependent_values()

        t = float(self.t)

        for reaction in self.reactions:
            for reactant in reaction.reactant:
                if isinstance(reactant, _species.ImplicitSpecies):
                    reactant.update_density(t=t)

        if (
            isinstance(self.temperature, fem.Function)
            or self.temperature_time_dependent
        ):
            for bc in self.boundary_conditions:
                if isinstance(
                    bc,
                    boundary_conditions.FixedConcentrationBC
                    | boundary_conditions.ParticleFluxBC,
                ):
                    if bc.temperature_dependent:
                        bc.update(t=t)

            for source in self.sources:
                if source.value.temperature_dependent:
                    source.value.update(t=t)

        if self.temperature_time_dependent:
            if isinstance(self.temperature_fenics, fem.Constant):
                self.temperature_fenics.value = self.temperature(t=t)
            elif isinstance(self.temperature_fenics, fem.Function):
                self.temperature_fenics.interpolate(self.temperature_expr)

        for advec_term in self.advection_terms:
            if advec_term.velocity.explicit_time_dependent:
                advec_term.velocity.update(t=t)

    def post_processing(self):
        """Post processes the model"""

        # update post-processing for mixed function space
        if self.multispecies:
            for spe in self.species:
                spe.post_processing_solution = spe.sub_function.collapse()

        if self.temperature_time_dependent:
            # update global D if temperature time dependent or internal
            # variables time dependent
            species_not_updated = self.species.copy()  # make a copy of the species
            for export in self.exports:
                if isinstance(export, exports.SurfaceFlux):
                    # if the D of the species has not been updated yet
                    if export.field in species_not_updated:
                        export.D.interpolate(export.D_expr)
                        species_not_updated.remove(export.field)

        for export in self.exports:
            # handle VTX exports
            if isinstance(export, exports.ExportBaseClass):
                if export.is_it_time_to_export(float(self.t)):
                    if isinstance(export, exports.VTXSpeciesExport):
                        if export._checkpoint:
                            for field in export.field:
                                adios4dolfinx.write_function(
                                    export.filename,
                                    field.post_processing_solution,
                                    time=float(self.t),
                                    name=field.name,
                                )
                        else:
                            export.writer.write(float(self.t))
                    elif (
                        isinstance(export, festim.VTXTemperatureExport)
                        and self.temperature_time_dependent
                    ):
                        self._temperature_as_function.interpolate(
                            self._get_temperature_field_as_function()
                        )
                        export.writer.write(float(self.t))

            # TODO if export type derived quantity
            if isinstance(export, exports.SurfaceQuantity):
                if isinstance(
                    export,
                    exports.SurfaceFlux | exports.TotalSurface | exports.AverageSurface,
                ):
                    if len(self.advection_terms) > 0:
                        warnings.warn(
                            "Advection terms are not currently accounted for in the "
                            "evaluation of surface flux values"
                        )
                    export.compute(export.field.solution, self.ds)
                else:
                    export.compute()
                # update export data
                export.t.append(float(self.t))

                # if filename given write export data to file
                if export.filename is not None:
                    export.write(t=float(self.t))
            elif isinstance(export, exports.VolumeQuantity):
                if isinstance(export, exports.TotalVolume | exports.AverageVolume):
                    export.compute(u=export.field.solution, dx=self.dx)
                else:
                    export.compute()
                # update export data
                export.t.append(float(self.t))

                # if filename given write export data to file
                if export.filename is not None:
                    export.write(t=float(self.t))
            if isinstance(export, exports.XDMFExport):
                export.write(float(self.t))


class HydrogenTransportProblemDiscontinuous(HydrogenTransportProblem):
    interfaces: list[_subdomain.Interface]
    surface_to_volume: dict
    method_interface: str = "penalty"

    def __init__(
        self,
        mesh=None,
        subdomains=None,
        species=None,
        reactions=None,
        temperature=None,
        sources=None,
        initial_conditions=None,
        boundary_conditions=None,
        settings=None,
        exports=None,
        traps=None,
        interfaces: list[_subdomain.Interface] | None = None,
        surface_to_volume: dict | None = None,
        petsc_options: dict | None = None,
    ):
        """Class for a multi-material hydrogen transport problem
        For other arguments see ``festim.HydrogenTransportProblem``.

        Args:
            interfaces (list, optional): list of interfaces (``festim.Interface``
                objects). Defaults to None.
            surface_to_volume (dict, optional): correspondance dictionary linking
                each ``festim.SurfaceSubdomain`` objects to a ``festim.VolumeSubdomain``
                object). Defaults to None.
            petsc_options (dict, optional): petsc options to be passed to the
                ``festim.NewtonSolver`` object. If None, the default options are:
                ```
                default_petsc_options = {
                    "ksp_type": "preonly",
                    "pc_type": "lu",
                    "pc_factor_mat_solver_type": "mumps",
                }
                ```
                Defaults to None.
        """
        super().__init__(
            mesh,
            subdomains,
            species,
            reactions,
            temperature,
            sources,
            initial_conditions,
            boundary_conditions,
            settings,
            exports,
            traps,
            petsc_options=petsc_options,
        )
        self.interfaces = interfaces or []
        self.surface_to_volume = surface_to_volume or {}

    def initialise(self):
        # check that all species have a list of F.VolumeSubdomain as this is
        # different from F.HydrogenTransportProblem
        for spe in self.species:
            if not isinstance(spe.subdomains, list):
                raise TypeError("subdomains attribute should be list")

        self.define_meshtags_and_measures()

        # create submeshes and transfer meshtags to subdomains
        for subdomain in self.volume_subdomains:
            subdomain.create_subdomain(self.mesh.mesh, self.volume_meshtags)
            subdomain.transfer_meshtag(self.mesh.mesh, self.facet_meshtags)

        for interface in self.interfaces:
            interface.mt = self.volume_meshtags
            interface.parent_mesh = self.mesh.mesh

        self.create_species_from_traps()

        self.t = fem.Constant(self.mesh.mesh, 0.0)
        if self.settings.transient:
            # TODO should raise error if no stepsize is provided
            # TODO Should this be an attribute of festim.Stepsize?
            self._dt = as_fenics_constant(
                self.settings.stepsize.initial_value, self.mesh.mesh
            )

        self.create_implicit_species_value_fenics()

        for subdomain in self.volume_subdomains:
            self.define_function_spaces(subdomain)
        # create global DG function spaces of degree 0 and 1
        element_DG0 = basix.ufl.element(
            "DG",
            self.mesh.mesh.basix_cell(),
            0,
            basix.LagrangeVariant.equispaced,
        )
        element_DG1 = basix.ufl.element(
            "DG",
            self.mesh.mesh.basix_cell(),
            1,
            basix.LagrangeVariant.equispaced,
        )
        self.V_DG_0 = fem.functionspace(self.mesh.mesh, element_DG0)
        self.V_DG_1 = fem.functionspace(self.mesh.mesh, element_DG1)

        self.define_temperature()
        self.convert_source_input_values_to_fenics_objects()
        self.convert_advection_term_to_fenics_objects()
        self.create_flux_values_fenics()
        self.create_initial_conditions()

        for subdomain in self.volume_subdomains:
            self.create_subdomain_formulation(subdomain)
            subdomain.u.name = f"u_{subdomain.id}"

        self.define_boundary_conditions()
        self.create_formulation()
        self.create_solver()
        self.initialise_exports()

    def create_dirichletbc_form(self, bc: boundary_conditions.FixedConcentrationBC):
        """
        Creates the ``value_fenics`` attribute for a given
        ``festim.FixedConcentrationBC`` and returns the appropriate
        ``dolfinx.fem.DirichletBC`` object.

        Args:
            bc (festim.FixedConcentrationBC): the dirichlet BC

        Returns:
            dolfinx.fem.DirichletBC: the appropriate dolfinx representation
                generated from ``dolfinx.fem.dirichletbc()``
        """
        fdim = self.mesh.mesh.topology.dim - 1
        volume_subdomain = self.surface_to_volume[bc.subdomain]
        sub_V = bc.species.subdomain_to_function_space[volume_subdomain]
        collapsed_V, _ = sub_V.collapse()

        bc.create_value(
            temperature=self.temperature_fenics,
            function_space=collapsed_V,
            t=self.t,
        )

        volume_subdomain.submesh.topology.create_connectivity(
            volume_subdomain.submesh.topology.dim - 1,
            volume_subdomain.submesh.topology.dim,
        )

        # mapping between sub_function space and collapsed is only needed if
        # value_fenics is a function of the collapsed space
        if isinstance(bc.value_fenics, fem.Function):
            function_space_dofs = (sub_V, collapsed_V)
        else:
            function_space_dofs = sub_V

        bc_dofs = dolfinx.fem.locate_dofs_topological(
            function_space_dofs,
            fdim,
            volume_subdomain.ft.find(bc.subdomain.id),
        )
        form = dolfinx.fem.dirichletbc(bc.value_fenics, bc_dofs, sub_V)
        return form

    def create_initial_conditions(self):
        if self.initial_conditions:
            raise NotImplementedError(
                "initial conditions not yet implemented for discontinuous"
            )

    def define_function_spaces(self, subdomain: _subdomain.VolumeSubdomain):
        """
        Creates appropriate function space and functions for a given subdomain (submesh)
        based on the number of species existing in this subdomain. Then stores the
        functionspace, the current solution (``u``) and the previous solution (``u_n``)
        functions. It also populates the correspondance dicts attributes of the species
        (eg. ``species.subdomain_to_solution``, ``species.subdomain_to_test_function``,
        etc) for easy access to the right subfunctions, sub-testfunctions etc.

        Args:
            subdomain (F.VolumeSubdomain): a subdomain of the geometry
        """
        # get number of species defined in the subdomain
        all_species = [
            species for species in self.species if subdomain in species.subdomains
        ]

        # instead of using the set function we use a list to keep the order
        unique_species = []
        for species in all_species:
            if species not in unique_species:
                unique_species.append(species)
        nb_species = len(unique_species)

        degree = 1
        element_CG = basix.ufl.element(
            basix.ElementFamily.P,
            subdomain.submesh.basix_cell(),
            degree,
            basix.LagrangeVariant.equispaced,
        )
        element = basix.ufl.mixed_element([element_CG] * nb_species)
        V = dolfinx.fem.functionspace(subdomain.submesh, element)
        u = dolfinx.fem.Function(V)
        u_n = dolfinx.fem.Function(V)

        # store attributes in the subdomain object
        subdomain.u = u
        subdomain.u_n = u_n

        # split the functions and assign the subfunctions to the species
        us = list(ufl.split(u))
        u_ns = list(ufl.split(u_n))
        vs = list(ufl.TestFunctions(V))
        for i, species in enumerate(unique_species):
            species.subdomain_to_solution[subdomain] = us[i]
            species.subdomain_to_prev_solution[subdomain] = u_ns[i]
            species.subdomain_to_test_function[subdomain] = vs[i]
            species.subdomain_to_function_space[subdomain] = V.sub(i)
            species.subdomain_to_post_processing_solution[subdomain] = u.sub(
                i
            ).collapse()
            species.subdomain_to_collapsed_function_space[subdomain] = V.sub(
                i
            ).collapse()
            name = f"{species.name}_{subdomain.id}"
            species.subdomain_to_post_processing_solution[subdomain].name = name

    def convert_source_input_values_to_fenics_objects(self):
        """For each source create the value_fenics"""
        for source in self.sources:
            # create value_fenics for all F.ParticleSource objects
            if isinstance(source, _source.ParticleSource):
                for subdomain in source.species.subdomains:
                    V = source.species.subdomain_to_function_space[subdomain]

                    source.value.convert_input_value(
                        function_space=V,
                        t=self.t,
                        temperature=self.temperature_fenics,
                        up_to_ufl_expr=True,
                    )

    def convert_advection_term_to_fenics_objects(self):
        """For each advection term convert the input value"""

        for advec_term in self.advection_terms:
            if isinstance(advec_term, AdvectionTerm):
                for spe in advec_term.species:
                    for subdomain in spe.subdomains:
                        V = spe.subdomain_to_function_space[subdomain]

                        advec_term.velocity.convert_input_value(
                            function_space=V, t=self.t
                        )

    def create_subdomain_formulation(self, subdomain: _subdomain.VolumeSubdomain):
        """
        Creates the variational formulation for each subdomain and stores it in
        ``subdomain.F``

        Args:
            subdomain (F.VolumeSubdomain): a subdomain of the geometry
        """
        form = 0
        # add diffusion and time derivative for each species
        for spe in self.species:
            if subdomain not in spe.subdomains:
                continue
            u = spe.subdomain_to_solution[subdomain]
            u_n = spe.subdomain_to_prev_solution[subdomain]
            v = spe.subdomain_to_test_function[subdomain]

            D = subdomain.material.get_diffusion_coefficient(
                self.mesh.mesh, self.temperature_fenics, spe
            )
            if self.settings.transient:
                form += ((u - u_n) / self.dt) * v * self.dx(subdomain.id)

            if spe.mobile:
                form += ufl.inner(D * ufl.grad(u), ufl.grad(v)) * self.dx(subdomain.id)

        # add reaction terms
        for reaction in self.reactions:
            if reaction.volume != subdomain:
                continue
            for species in reaction.reactant + reaction.product:
                if isinstance(species, festim.species.Species):
                    # TODO remove
                    # temporarily overide the solution to the one of the subdomain
                    species.solution = species.subdomain_to_solution[subdomain]

            # reactant
            for reactant in reaction.reactant:
                if isinstance(reactant, festim.species.Species):
                    form += (
                        reaction.reaction_term(self.temperature_fenics)
                        * reactant.subdomain_to_test_function[subdomain]
                        * self.dx(subdomain.id)
                    )

            # product
            if isinstance(reaction.product, list):
                products = reaction.product
            else:
                products = [reaction.product]
            for product in products:
                form += (
                    -reaction.reaction_term(self.temperature_fenics)
                    * product.subdomain_to_test_function[subdomain]
                    * self.dx(subdomain.id)
                )

        # add fluxes
        for bc in self.boundary_conditions:
            if isinstance(bc, boundary_conditions.ParticleFluxBC):
                # check that the bc is applied on a surface
                # belonging to this subdomain
                if subdomain == self.surface_to_volume[bc.subdomain]:
                    v = bc.species.subdomain_to_test_function[subdomain]
                    form -= bc.value_fenics * v * self.ds(bc.subdomain.id)

        # add volumetric sources
        for source in self.sources:
            v = source.species.subdomain_to_test_function[subdomain]
            if source.volume == subdomain:
                form -= source.value.fenics_object * v * self.dx(subdomain.id)

        # add advection
        for adv_term in self.advection_terms:
            if adv_term.subdomain != subdomain:
                continue

            for spe in adv_term.species:
                v = spe.subdomain_to_test_function[subdomain]
                conc = spe.subdomain_to_solution[subdomain]

                vel = adv_term.velocity.fenics_object

                form += ufl.inner(ufl.dot(ufl.grad(conc), vel), v) * self.dx(
                    subdomain.id
                )

        # store the form in the subdomain object
        subdomain.F = form

    def create_formulation(self):
        """
        Takes all the formulations for each subdomain and adds the interface conditions.

        Finally compute the jacobian matrix and store it in the ``J`` attribute,
        adds the ``entity_maps`` to the forms and store them in the ``forms`` attribute
        """
        mesh = self.mesh.mesh
        mt = self.facet_meshtags

        for interface in self.interfaces:
            interface.mesh = mesh
            interface.mt = mt

        integral_data = [
            interface.compute_mapped_interior_facet_data(mesh)
            for interface in self.interfaces
        ]
        [interface.pad_parent_maps() for interface in self.interfaces]
        dInterface = ufl.Measure("dS", domain=mesh, subdomain_data=integral_data)

        def mixed_term(u, v, n):
            return ufl.dot(ufl.grad(u), n) * v

        n = ufl.FacetNormal(mesh)
        cr = ufl.Circumradius(mesh)

        entity_maps = {
            sd.submesh: sd.parent_to_submesh for sd in self.volume_subdomains
        }
        for interface in self.interfaces:
            gamma = interface.penalty_term

            subdomain_0, subdomain_1 = interface.subdomains
            res = interface.restriction
            n_0 = n(res[0])
            h_0 = 2 * cr(res[0])
            h_1 = 2 * cr(res[1])

            all_mobile_species = [spe for spe in self.species if spe.mobile]
            if len(all_mobile_species) > 1:
                raise NotImplementedError("Multiple mobile species not implemented")
            H = all_mobile_species[0]
            v_b = H.subdomain_to_test_function[subdomain_0](res[0])
            v_t = H.subdomain_to_test_function[subdomain_1](res[1])

            u_b = H.subdomain_to_solution[subdomain_0](res[0])
            u_t = H.subdomain_to_solution[subdomain_1](res[1])

            K_b = subdomain_0.material.get_solubility_coefficient(
                self.mesh.mesh, self.temperature_fenics(res[0]), H
            )
            K_t = subdomain_1.material.get_solubility_coefficient(
                self.mesh.mesh, self.temperature_fenics(res[1]), H
            )

            if self.method_interface == "penalty":
                if (
                    subdomain_0.material.solubility_law
                    == subdomain_1.material.solubility_law
                ):
                    left = u_b / K_b
                    right = u_t / K_t
                else:
                    if subdomain_0.material.solubility_law == "henry":
                        left = u_b / K_b
                    elif subdomain_0.material.solubility_law == "sievert":
                        left = (u_b / K_b) ** 2
                    else:
                        raise ValueError(
                            f"Unknown material law {subdomain_0.material.solubility_law}"
                        )

                    if subdomain_1.material.solubility_law == "henry":
                        right = u_t / K_t
                    elif subdomain_1.material.solubility_law == "sievert":
                        right = (u_t / K_t) ** 2
                    else:
                        raise ValueError(
                            f"Unknown material law {subdomain_1.material.solubility_law}"
                        )

                equality = right - left

                F_0 = (
                    interface.penalty_term
                    * ufl.inner(equality, v_b)
                    * dInterface(interface.id)
                )
                F_1 = (
                    -interface.penalty_term
                    * ufl.inner(equality, v_t)
                    * dInterface(interface.id)
                )

                subdomain_0.F += F_0
                subdomain_1.F += F_1

            elif self.method_interface == "nietsche":
                F_0 = -0.5 * mixed_term((u_b + u_t), v_b, n_0) * dInterface(
                    interface.id
                ) - 0.5 * mixed_term(v_b, (u_b / K_b - u_t / K_t), n_0) * dInterface(
                    interface.id
                )

                F_1 = +0.5 * mixed_term((u_b + u_t), v_t, n_0) * dInterface(
                    interface.id
                ) - 0.5 * mixed_term(v_t, (u_b / K_b - u_t / K_t), n_0) * dInterface(
                    interface.id
                )
                F_0 += (
                    2
                    * gamma
                    / (h_0 + h_1)
                    * (u_b / K_b - u_t / K_t)
                    * v_b
                    * dInterface(interface.id)
                )
                F_1 += (
                    -2
                    * gamma
                    / (h_0 + h_1)
                    * (u_b / K_b - u_t / K_t)
                    * v_t
                    * dInterface(interface.id)
                )

                subdomain_0.F += F_0
                subdomain_1.F += F_1

        J = []
        # this is the symbolic differentiation of the Jacobian
        for subdomain1 in self.volume_subdomains:
            jac = []
            for subdomain2 in self.volume_subdomains:
                jac.append(
                    ufl.derivative(subdomain1.F, subdomain2.u),
                )
            J.append(jac)
        # compile jacobian (J) and residual (F)
        self.forms = dolfinx.fem.form(
            [subdomain.F for subdomain in self.volume_subdomains],
            entity_maps=entity_maps,
            jit_options={
                "cffi_extra_compile_args": ["-O3", "-march=native"],
                "cffi_libraries": ["m"],
            },
        )
        self.J = dolfinx.fem.form(
            J,
            entity_maps=entity_maps,
            jit_options={
                "cffi_extra_compile_args": ["-O3", "-march=native"],
                "cffi_libraries": ["m"],
            },
        )

    def create_solver(self):
        self.solver = BlockedNewtonSolver(
            self.forms,
            [subdomain.u for subdomain in self.volume_subdomains],
            J=self.J,
            bcs=self.bc_forms,
            petsc_options=self.petsc_options,
        )
        self.solver.max_iterations = self.settings.max_iterations
        self.solver.convergence_criterion = self.settings.convergence_criterion
        self.solver.atol = self.settings.atol
        self.solver.rtol = self.settings.rtol

    def create_flux_values_fenics(self):
        """For each particle flux create the ``value_fenics`` attribute"""
        for bc in self.boundary_conditions:
            if isinstance(bc, boundary_conditions.ParticleFluxBC):
                volume_subdomain = self.surface_to_volume[bc.subdomain]
                bc.create_value_fenics(
                    mesh=volume_subdomain.submesh,
                    temperature=self.temperature_fenics,
                    t=self.t,
                )

    def initialise_exports(self):
        for export in self.exports:
            if isinstance(export, exports.VTXSpeciesExport):
                functions = export.get_functions()
                if not export._checkpoint:
                    export.writer = dolfinx.io.VTXWriter(
                        functions[0].function_space.mesh.comm,
                        export.filename,
                        functions,
                        engine="BP5",
                    )
                else:
                    raise NotImplementedError(
                        f"Export type {type(export)} not implemented for "
                        f"mixed-domain approach"
                    )

        # compute diffusivity function for surface fluxes

        spe_to_D_global = {}  # links species to global D function
        spe_to_D_global_expr = {}  # links species to D expression

        for export in self.exports:
            if isinstance(export, exports.SurfaceQuantity):
                if export.field in spe_to_D_global:
                    # if already computed then use the same D
                    D = spe_to_D_global[export.field]
                    D_expr = spe_to_D_global_expr[export.field]
                else:
                    # compute D and add it to the dict
                    D, D_expr = self.define_D_global(export.field)
                    spe_to_D_global[export.field] = D
                    spe_to_D_global_expr[export.field] = D_expr

                # add the global D to the export
                export.D = D
                export.D_expr = D_expr

            # reset the data and time for SurfaceQuantity and VolumeQuantity
            if isinstance(export, exports.SurfaceQuantity | exports.VolumeQuantity):
                export.t = []
                export.data = []

    def post_processing(self):
        # update post-processing solutions (for each species in each subdomain)
        # with new solution
        for subdomain in self.volume_subdomains:
            for species in self.species:
                if subdomain not in species.subdomains:
                    continue
                collapsed_function = species.subdomain_to_post_processing_solution[
                    subdomain
                ]
                u = subdomain.u
                v0_to_V = species.subdomain_to_collapsed_function_space[subdomain][1]
                collapsed_function.x.array[:] = u.x.array[v0_to_V]

        for export in self.exports:
<<<<<<< HEAD
            # handle VTX exports
            if isinstance(export, exports.ExportBaseClass):
                if not isinstance(export, exports.VTXSpeciesExport):
=======
            print(export)
            if isinstance(export, exports.SurfaceQuantity):
                if isinstance(
                    export,
                    exports.SurfaceFlux | exports.TotalSurface | exports.AverageSurface,
                ):
                    if len(self.advection_terms) > 0:
                        warnings.warn(
                            "Advection terms are not currently accounted for in the "
                            "evaluation of surface flux values"
                        )
                    export_surf = export.surface
                    export_vol = self.surface_to_volume[export_surf]
                    submesh_function = (
                        export.field.subdomain_to_post_processing_solution[export_vol]
                    )
                    export.compute(
                        u=submesh_function,
                        ds=self.ds,
                        entity_maps={
                            sd.submesh: sd.parent_to_submesh
                            for sd in self.volume_subdomains
                        },
                    )
                else:
                    export.compute()
            elif isinstance(export, exports.VolumeQuantity):
                if isinstance(export, exports.TotalVolume | exports.AverageVolume):
                    export.compute(
                        u=export.field.subdomain_to_post_processing_solution[
                            export_vol
                        ],
                        dx=self.dx,
                        entity_maps={
                            sd.submesh: sd.parent_to_submesh
                            for sd in self.volume_subdomains
                        },
                    )
                else:
                    export.compute()

            if isinstance(export, exports.SurfaceQuantity | exports.VolumeQuantity):
                # update export data
                export.t.append(float(self.t))

                # if filename given write export data to file
                if export.filename is not None:
                    export.write(t=float(self.t))
            if isinstance(export, exports.VTXSpeciesExport):
                if export._checkpoint:
>>>>>>> 61bd43d7
                    raise NotImplementedError(
                        f"Export type {type(export)} not implemented"
                    )
                if isinstance(export, exports.VTXSpeciesExport):
                    if export._checkpoint:
                        raise NotImplementedError(
                            f"Export type {type(export)} not implemented "
                            f"for mixed-domain approach"
                        )
                if export.is_it_time_to_export(float(self.t)):
                    export.writer.write(float(self.t))

    def iterate(self):
        """Iterates the model for a given time step"""
        if self.show_progress_bar:
            self.progress_bar.update(
                min(self.dt.value, abs(self.settings.final_time - self.t.value))
            )
        self.t.value += self.dt.value

        self.update_time_dependent_values()

        # Solve main problem
        self.solver.solve()

        # post processing
        self.post_processing()

        # update previous solution
        for subdomain in self.volume_subdomains:
            subdomain.u_n.x.array[:] = subdomain.u.x.array[:]

        # adapt stepsize
        if self.settings.stepsize.adaptive:
            raise NotImplementedError("Adaptive stepsize not implemented")

    def run(self):
        if self.settings.transient:
            # Solve transient
            if self.show_progress_bar:
                self.progress_bar = tqdm.autonotebook.tqdm(
                    desc=f"Solving {self.__class__.__name__}",
                    total=self.settings.final_time,
                    unit_scale=True,
                )
            while self.t.value < self.settings.final_time:
                self.iterate()
            if self.show_progress_bar:
                self.progress_bar.refresh()  # refresh progress bar to show 100%
        else:
            # Solve steady-state
            self.solver.solve()
            self.post_processing()

    def __del__(self):
        for export in self.exports:
            if isinstance(export, exports.ExportBaseClass):
                export.writer.close()


class HydrogenTransportProblemDiscontinuousChangeVar(HydrogenTransportProblem):
    species: List[_species.Species]

    def initialise(self):
        # check if a SurfaceReactionBC is given
        for bc in self.boundary_conditions:
            if isinstance(bc, (boundary_conditions.SurfaceReactionBC)):
                raise ValueError(
                    f"{type(bc)} not implemented for HydrogenTransportProblemDiscontinuousChangeVar"
                )
            if isinstance(bc, boundary_conditions.ParticleFluxBC):
                if bc.species_dependent_value:
                    raise ValueError(
                        f"{type(bc)} concentration-dependent not implemented for HydrogenTransportProblemDiscontinuousChangeVar"
                    )

        super().initialise()

    def create_formulation(self):
        """Creates the formulation of the model"""

        self.formulation = 0

        # add diffusion and time derivative for each species
        for spe in self.species:
            u = spe.solution
            u_n = spe.prev_solution
            v = spe.test_function

            for vol in self.volume_subdomains:
                D = vol.material.get_diffusion_coefficient(
                    self.mesh.mesh, self.temperature_fenics, spe
                )
                if spe.mobile:
                    K_S = vol.material.get_solubility_coefficient(
                        self.mesh.mesh, self.temperature_fenics, spe
                    )
                    c = u * K_S
                    c_n = u_n * K_S
                else:
                    c = u
                    c_n = u_n
                if spe.mobile:
                    self.formulation += ufl.dot(D * ufl.grad(c), ufl.grad(v)) * self.dx(
                        vol.id
                    )

                if self.settings.transient:
                    self.formulation += ((c - c_n) / self.dt) * v * self.dx(vol.id)

        for reaction in self.reactions:
            self.add_reaction_term(reaction)

        # add sources
        for source in self.sources:
            self.formulation -= (
                source.value.fenics_object
                * source.species.test_function
                * self.dx(source.volume.id)
            )

        # add fluxes
        for bc in self.boundary_conditions:
            if isinstance(bc, boundary_conditions.ParticleFluxBC):
                self.formulation -= (
                    bc.value_fenics
                    * bc.species.test_function
                    * self.ds(bc.subdomain.id)
                )

        # check if each species is defined in all volumes
        if not self.settings.transient:
            for spe in self.species:
                # if species mobile, already defined in diffusion term
                if not spe.mobile:
                    not_defined_in_volume = self.volume_subdomains.copy()
                    for vol in self.volume_subdomains:
                        # check reactions
                        for reaction in self.reactions:
                            if (
                                spe in reaction.product
                            ):  # TODO we probably need this in HydrogenTransportProblem too no?
                                if vol == reaction.volume:
                                    if vol in not_defined_in_volume:
                                        not_defined_in_volume.remove(vol)

                    # add c = 0 to formulation where needed
                    for vol in not_defined_in_volume:
                        self.formulation += (
                            spe.solution * spe.test_function * self.dx(vol.id)
                        )

    def add_reaction_term(self, reaction: _reaction.Reaction):
        """Adds the reaction term to the formulation"""

        products = (
            reaction.product
            if isinstance(reaction.product, list)
            else [reaction.product]
        )

        # we cannot use the `concentration` attribute of the mobile species and need to use u * K_S instead

        def get_concentrations(species_list) -> List:
            concentrations = []
            for spe in species_list:
                if isinstance(spe, _species.ImplicitSpecies):
                    concentrations.append(None)
                elif spe.mobile:
                    K_S = reaction.volume.material.get_solubility_coefficient(
                        self.mesh.mesh, self.temperature_fenics, spe
                    )
                    concentrations.append(spe.solution * K_S)
                else:
                    concentrations.append(None)
            return concentrations

        reactant_concentrations = get_concentrations(reaction.reactant)
        product_concentrations = get_concentrations(products)

        # get the reaction term from the reaction
        reaction_term = reaction.reaction_term(
            temperature=self.temperature_fenics,
            reactant_concentrations=reactant_concentrations,
            product_concentrations=product_concentrations,
        )

        # add reaction term to formulation
        # reactant
        for reactant in reaction.reactant:
            if isinstance(reactant, festim.species.Species):
                self.formulation += (
                    reaction_term * reactant.test_function * self.dx(reaction.volume.id)
                )

        # product
        for product in products:
            self.formulation += (
                -reaction_term * product.test_function * self.dx(reaction.volume.id)
            )

    def initialise_exports(self):
        self.override_post_processing_solution()
        super().initialise_exports()

    def override_post_processing_solution(self):
        # override the post-processing solution c = theta * K_S
        Q0 = fem.functionspace(self.mesh.mesh, ("DG", 0))
        Q1 = fem.functionspace(self.mesh.mesh, ("DG", 1))

        for spe in self.species:
            if not spe.mobile:
                continue
            K_S0 = fem.Function(Q0)
            E_KS = fem.Function(Q0)
            for subdomain in self.volume_subdomains:
                entities = self.volume_meshtags.find(subdomain.id)
                K_S0.x.array[entities] = subdomain.material.get_K_S_0(spe)
                E_KS.x.array[entities] = subdomain.material.get_E_K_S(spe)

            K_S = K_S0 * ufl.exp(-E_KS / (festim.k_B * self.temperature_fenics))

            theta = spe.solution

            spe.dg_expr = fem.Expression(
                theta * K_S, get_interpolation_points(Q1.element)
            )
            spe.post_processing_solution = fem.Function(Q1)
            spe.post_processing_solution.interpolate(
                spe.dg_expr
            )  # NOTE: do we need this line since it's in initialise?

    def post_processing(self):
        # need to compute c = theta * K_S
        # this expression is stored in species.dg_expr
        for spe in self.species:
            if not spe.mobile:
                continue
            spe.post_processing_solution.interpolate(spe.dg_expr)

        super().post_processing()

    def create_dirichletbc_form(self, bc: festim.FixedConcentrationBC):
        """Creates a dirichlet boundary condition form

        Args:
            bc (festim.DirichletBC): the boundary condition

        Returns:
            dolfinx.fem.bcs.DirichletBC: A representation of
                the boundary condition for modifying linear systems.
        """
        # create value_fenics
        if not self.multispecies:
            function_space_value = bc.species.sub_function_space
        else:
            function_space_value = bc.species.collapsed_function_space

        # create K_S function
        Q0 = fem.functionspace(self.mesh.mesh, ("DG", 0))
        K_S0 = fem.Function(Q0)
        E_KS = fem.Function(Q0)
        for subdomain in self.volume_subdomains:
            entities = self.volume_meshtags.find(subdomain.id)
            K_S0.x.array[entities] = subdomain.material.get_K_S_0(bc.species)
            E_KS.x.array[entities] = subdomain.material.get_E_K_S(bc.species)

        K_S = K_S0 * ufl.exp(-E_KS / (festim.k_B * self.temperature_fenics))

        bc.create_value(
            temperature=self.temperature_fenics,
            function_space=function_space_value,
            t=self.t,
            K_S=K_S,
        )

        # get dofs
        if self.multispecies and isinstance(bc.value_fenics, (fem.Function)):
            function_space_dofs = (
                bc.species.sub_function_space,
                bc.species.collapsed_function_space,
            )
        else:
            function_space_dofs = bc.species.sub_function_space

        bc_dofs = bc.define_surface_subdomain_dofs(
            facet_meshtags=self.facet_meshtags,
            function_space=function_space_dofs,
        )

        # create form
        if not self.multispecies and isinstance(bc.value_fenics, (fem.Function)):
            # no need to pass the functionspace since value_fenics is already a Function
            function_space_form = None
        else:
            function_space_form = bc.species.sub_function_space

        form = fem.dirichletbc(
            value=bc.value_fenics,
            dofs=bc_dofs,
            V=function_space_form,
        )

        return form

    def update_time_dependent_values(self):
        super().update_time_dependent_values()

        if self.temperature_time_dependent:
            for bc in self.boundary_conditions:
                if isinstance(bc, boundary_conditions.FixedConcentrationBC):
                    bc.update(self.t)<|MERGE_RESOLUTION|>--- conflicted
+++ resolved
@@ -1558,12 +1558,22 @@
                 collapsed_function.x.array[:] = u.x.array[v0_to_V]
 
         for export in self.exports:
-<<<<<<< HEAD
             # handle VTX exports
             if isinstance(export, exports.ExportBaseClass):
                 if not isinstance(export, exports.VTXSpeciesExport):
-=======
-            print(export)
+                    raise NotImplementedError(
+                        f"Export type {type(export)} not implemented"
+                    )
+                if isinstance(export, exports.VTXSpeciesExport):
+                    if export._checkpoint:
+                        raise NotImplementedError(
+                            f"Export type {type(export)} not implemented "
+                            f"for mixed-domain approach"
+                        )
+                if export.is_it_time_to_export(float(self.t)):
+                    export.writer.write(float(self.t))
+
+            # handle derived quantities
             if isinstance(export, exports.SurfaceQuantity):
                 if isinstance(
                     export,
@@ -1589,6 +1599,7 @@
                     )
                 else:
                     export.compute()
+
             elif isinstance(export, exports.VolumeQuantity):
                 if isinstance(export, exports.TotalVolume | exports.AverageVolume):
                     export.compute(
@@ -1611,20 +1622,6 @@
                 # if filename given write export data to file
                 if export.filename is not None:
                     export.write(t=float(self.t))
-            if isinstance(export, exports.VTXSpeciesExport):
-                if export._checkpoint:
->>>>>>> 61bd43d7
-                    raise NotImplementedError(
-                        f"Export type {type(export)} not implemented"
-                    )
-                if isinstance(export, exports.VTXSpeciesExport):
-                    if export._checkpoint:
-                        raise NotImplementedError(
-                            f"Export type {type(export)} not implemented "
-                            f"for mixed-domain approach"
-                        )
-                if export.is_it_time_to_export(float(self.t)):
-                    export.writer.write(float(self.t))
 
     def iterate(self):
         """Iterates the model for a given time step"""
